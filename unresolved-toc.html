<!DOCTYPE HTML PUBLIC "-//W3C//DTD HTML 4.01//EN"
    "http://www.w3.org/TR/html4/strict.dtd">
<html>
<head>
<meta charset="utf-8">
<title>LWG Table of Contents</title>
<style type="text/css">
  p {text-align:justify}
  li {text-align:justify}
  blockquote.note
  {
    background-color:#E0E0E0;
    padding-left: 15px;
    padding-right: 15px;
    padding-top: 1px;
    padding-bottom: 1px;
  }
  ins {background-color:#A0FFA0}
  del {background-color:#FFA0A0}
  table {border-collapse: collapse;}
</style>
</head>
<body>
<h1>C++ Standard Library Issues List (Revision D111)</h1>
<h1>Table of Contents</h1>
<p>Reference ISO/IEC IS 14882:2011(E)</p>
<p>This document is the Table of Contents for the <a href="lwg-active.html">Library Active Issues List</a>,
<a href="lwg-defects.html">Library Defect Reports List</a>, and <a href="lwg-closed.html">Library Closed Issues List</a>.</p>
<<<<<<< HEAD
<p><p>Revised 2018-05-20 at 14:03:47 UTC</p>
=======
<p><p>Revised 2018-05-20 at 14:18:43 UTC</p>
>>>>>>> 14cee003
</p><table border="1" cellpadding="4">
<tr>
  <td align="center"><a href="lwg-toc.html"><b>Issue</b></a></td>
  <td align="center"><a href="lwg-status.html"><b>Status</b></a></td>
  <td align="center"><a href="lwg-index.html"><b>Section</b></a></td>
  <td align="center"><b>Title</b></td>
  <td align="center"><b>Proposed Resolution</b></td>
  <td align="center"><a href="unresolved-prioritized.html"><b>Priority</b></a></td>
  <td align="center"><b>Duplicates</b></td>
</tr>
<tr>
<td align="right"><a href="lwg-active.html#423">423</a></td>
<td align="left"><a href="lwg-active.html#LEWG">LEWG</a><a name="423"></a></td>
<td align="left">30 [input.output]<a name="input.output"></a></td>
<td align="left">effects of negative streamsize in iostreams</td>
<td align="center">Yes</td>
<td align="center"></td>
<td align="left"></td>
</tr>
<tr>
<td align="right"><a href="lwg-active.html#484">484</a></td>
<td align="left"><a href="lwg-active.html#Open">Open</a><a name="484"></a></td>
<td align="left">27.2.3 [input.iterators]<a name="input.iterators"></a></td>
<td align="left">Convertible to <tt>T</tt></td>
<td align="center"><font color="red">No</font></td>
<td align="center">2</td>
<td align="left"></td>
</tr>
<tr>
<td align="right"><a href="lwg-active.html#523">523</a></td>
<td align="left"><a href="lwg-active.html#LEWG">LEWG</a><a name="523"></a></td>
<td align="left">31 [re]<a name="re"></a></td>
<td align="left">regex case-insensitive character ranges are unimplementable as specified</td>
<td align="center"><font color="red">No</font></td>
<td align="center"></td>
<td align="left"></td>
</tr>
<tr>
<td align="right"><a href="lwg-active.html#532">532</a></td>
<td align="left"><a href="lwg-active.html#LEWG">LEWG</a><a name="532"></a></td>
<td align="left">23.5.3.8 [tuple.rel]<a name="tuple.rel"></a></td>
<td align="left">Tuple comparison</td>
<td align="center">Yes</td>
<td align="center"></td>
<td align="left"><a href="lwg-closed.html#348">348</a></td>
</tr>
<tr>
<td align="right"><a href="lwg-active.html#708">708</a></td>
<td align="left"><a href="lwg-active.html#LEWG">LEWG</a><a name="708"></a></td>
<td align="left">25 [localization]<a name="localization"></a></td>
<td align="left">Locales need to be per thread and updated for POSIX changes</td>
<td align="center"><font color="red">No</font></td>
<td align="center"></td>
<td align="left"></td>
</tr>
<tr>
<td align="right"><a href="lwg-active.html#935">935</a></td>
<td align="left"><a href="lwg-active.html#LEWG">LEWG</a><a name="935"></a></td>
<td align="left">23.17.7 [time.clock]<a name="time.clock"></a></td>
<td align="left">clock error handling needs to be specified</td>
<td align="center">Yes</td>
<td align="center"></td>
<td align="left"></td>
</tr>
<tr>
<td align="right"><a href="lwg-active.html#936">936</a></td>
<td align="left"><a href="lwg-active.html#LEWG">LEWG</a><a name="936"></a></td>
<td align="left">33.4.3 [thread.mutex.requirements]<a name="thread.mutex.requirements"></a></td>
<td align="left">Mutex type overspecified</td>
<td align="center"><font color="red">No</font></td>
<td align="center"></td>
<td align="left"><a href="lwg-active.html#961">961</a></td>
</tr>
<tr>
<td align="right"><a href="lwg-active.html#961">961</a></td>
<td align="left"><a href="lwg-active.html#LEWG">LEWG</a><a name="961"></a></td>
<td align="left">33.4.3 [thread.mutex.requirements]</td>
<td align="left">Various threading bugs #11</td>
<td align="center"><font color="red">No</font></td>
<td align="center"></td>
<td align="left"><a href="lwg-active.html#936">936</a></td>
</tr>
<tr>
<td align="right"><a href="lwg-active.html#1025">1025</a></td>
<td align="left"><a href="lwg-active.html#LEWG">LEWG</a><a name="1025"></a></td>
<td align="left">23.14.15 [unord.hash]<a name="unord.hash"></a></td>
<td align="left">The library should provide more specializations for <tt>std::hash</tt></td>
<td align="center"><font color="red">No</font></td>
<td align="center"></td>
<td align="left"></td>
</tr>
<tr>
<td align="right"><a href="lwg-active.html#1052">1052</a></td>
<td align="left"><a href="lwg-active.html#LEWG">LEWG</a><a name="1052"></a></td>
<td align="left">99 [reverse.iter.opref]<a name="reverse.iter.opref"></a></td>
<td align="left"><tt>reverse_iterator::operator-&gt;</tt> should also support smart pointers</td>
<td align="center">Yes</td>
<td align="center"></td>
<td align="left"><a href="lwg-closed.html#2775">2775</a></td>
</tr>
<tr>
<td align="right"><a href="lwg-active.html#1121">1121</a></td>
<td align="left"><a href="lwg-active.html#LEWG">LEWG</a><a name="1121"></a></td>
<td align="left">23.16.4 [ratio.arithmetic]<a name="ratio.arithmetic"></a></td>
<td align="left">Support for multiple arguments</td>
<td align="center">Yes</td>
<td align="center"></td>
<td align="left"></td>
</tr>
<tr>
<td align="right"><a href="lwg-active.html#1150">1150</a></td>
<td align="left"><a href="lwg-active.html#LEWG">LEWG</a><a name="1150"></a></td>
<td align="left">30.9.5 [fstream]<a name="fstream"></a></td>
<td align="left">wchar_t, char16_t and char32_t filenames</td>
<td align="center"><font color="red">No</font></td>
<td align="center"></td>
<td align="left"></td>
</tr>
<tr>
<td align="right"><a href="lwg-active.html#1154">1154</a></td>
<td align="left"><a href="lwg-active.html#LEWG">LEWG</a><a name="1154"></a></td>
<td align="left">29.5 [complex.numbers]<a name="complex.numbers"></a></td>
<td align="left"><tt>complex</tt> should accept integral types</td>
<td align="center">Yes</td>
<td align="center"></td>
<td align="left"></td>
</tr>
<tr>
<td align="right"><a href="lwg-active.html#1175">1175</a></td>
<td align="left"><a href="lwg-active.html#Open">Open</a><a name="1175"></a></td>
<td align="left">26.2.7 [unord.req]<a name="unord.req"></a></td>
<td align="left"><tt>unordered</tt> complexity</td>
<td align="center">Yes</td>
<td align="center">3</td>
<td align="left"></td>
</tr>
<tr>
<td align="right"><a href="lwg-active.html#1188">1188</a></td>
<td align="left"><a href="lwg-active.html#LEWG">LEWG</a><a name="1188"></a></td>
<td align="left">26.2.7 [unord.req]</td>
<td align="left">Unordered containers should have a minimum load factor as well as a maximum</td>
<td align="center">Yes</td>
<td align="center"></td>
<td align="left"></td>
</tr>
<tr>
<td align="right"><a href="lwg-active.html#1201">1201</a></td>
<td align="left"><a href="lwg-active.html#LEWG">LEWG</a><a name="1201"></a></td>
<td align="left">23.5.3.4 [tuple.creation]<a name="tuple.creation"></a></td>
<td align="left">Do we always want to unwrap <tt>ref</tt>-wrappers in <tt>make_tuple</tt></td>
<td align="center">Yes</td>
<td align="center"></td>
<td align="left"></td>
</tr>
<tr>
<td align="right"><a href="lwg-active.html#1203">1203</a></td>
<td align="left"><a href="lwg-active.html#LEWG">LEWG</a><a name="1203"></a></td>
<td align="left">30.7.5.5 [ostream.rvalue]<a name="ostream.rvalue"></a></td>
<td align="left">More useful rvalue stream insertion</td>
<td align="center">Yes</td>
<td align="center"></td>
<td align="left"></td>
</tr>
<tr>
<td align="right"><a href="lwg-active.html#1213">1213</a></td>
<td align="left"><a href="lwg-active.html#Open">Open</a><a name="1213"></a></td>
<td align="left">27.2 [iterator.requirements]<a name="iterator.requirements"></a></td>
<td align="left">Meaning of valid and singular iterator underspecified</td>
<td align="center"><font color="red">No</font></td>
<td align="center">4</td>
<td align="left"></td>
</tr>
<tr>
<td align="right"><a href="lwg-active.html#1217">1217</a></td>
<td align="left"><a href="lwg-active.html#LEWG">LEWG</a><a name="1217"></a></td>
<td align="left">29.5 [complex.numbers]<a name="complex.numbers"></a></td>
<td align="left">Quaternion support</td>
<td align="center"><font color="red">No</font></td>
<td align="center"></td>
<td align="left"></td>
</tr>
<tr>
<td align="right"><a href="lwg-active.html#1235">1235</a></td>
<td align="left"><a href="lwg-active.html#LEWG">LEWG</a><a name="1235"></a></td>
<td align="left">29.6.1.6 [rand.req.dist]<a name="rand.req.dist"></a></td>
<td align="left">Issue with C++0x random number proposal</td>
<td align="center"><font color="red">No</font></td>
<td align="center"></td>
<td align="left"></td>
</tr>
<tr>
<td align="right"><a href="lwg-active.html#1238">1238</a></td>
<td align="left"><a href="lwg-active.html#LEWG">LEWG</a><a name="1238"></a></td>
<td align="left">28 [algorithms]<a name="algorithms"></a></td>
<td align="left">defining algorithms taking iterator for range</td>
<td align="center"><font color="red">No</font></td>
<td align="center"></td>
<td align="left"></td>
</tr>
<tr>
<td align="right"><a href="lwg-active.html#1242">1242</a></td>
<td align="left"><a href="lwg-active.html#LEWG">LEWG</a><a name="1242"></a></td>
<td align="left">26 [containers]<a name="containers"></a></td>
<td align="left">Enable SCARY iterators</td>
<td align="center">Yes</td>
<td align="center"></td>
<td align="left"></td>
</tr>
<tr>
<td align="right"><a href="lwg-active.html#1282">1282</a></td>
<td align="left"><a href="lwg-active.html#LEWG">LEWG</a><a name="1282"></a></td>
<td align="left">28 [algorithms]<a name="algorithms"></a></td>
<td align="left">A proposal to add <tt>std::split</tt> algorithm</td>
<td align="center">Yes</td>
<td align="center"></td>
<td align="left"></td>
</tr>
<tr>
<td align="right"><a href="lwg-active.html#1289">1289</a></td>
<td align="left"><a href="lwg-active.html#LEWG">LEWG</a><a name="1289"></a></td>
<td align="left">23.2 [utility]<a name="utility"></a></td>
<td align="left">Generic casting requirements for smart pointers</td>
<td align="center">Yes</td>
<td align="center"></td>
<td align="left"></td>
</tr>
<tr>
<td align="right"><a href="lwg-active.html#1317">1317</a></td>
<td align="left"><a href="lwg-active.html#LEWG">LEWG</a><a name="1317"></a></td>
<td align="left">23.14.15 [unord.hash]<a name="unord.hash"></a></td>
<td align="left">make_hash</td>
<td align="center">Yes</td>
<td align="center"></td>
<td align="left"></td>
</tr>
<tr>
<td align="right"><a href="lwg-active.html#1396">1396</a></td>
<td align="left"><a href="lwg-active.html#LEWG">LEWG</a><a name="1396"></a></td>
<td align="left">31.8 [re.regex]<a name="re.regex"></a></td>
<td align="left"><tt>regex</tt> should support allocators</td>
<td align="center"><font color="red">No</font></td>
<td align="center"></td>
<td align="left"><a href="lwg-closed.html#1451">1451</a></td>
</tr>
<tr>
<td align="right"><a href="lwg-active.html#1406">1406</a></td>
<td align="left"><a href="lwg-active.html#LEWG">LEWG</a><a name="1406"></a></td>
<td align="left">23.11.3 [util.smartptr.shared]<a name="util.smartptr.shared"></a></td>
<td align="left">Support hashing smart-pointers based on <i>owner</i></td>
<td align="center">Yes</td>
<td align="center"></td>
<td align="left"></td>
</tr>
<tr>
<td align="right"><a href="lwg-active.html#1422">1422</a></td>
<td align="left"><a href="lwg-active.html#Open">Open</a><a name="1422"></a></td>
<td align="left">26.3.12 [vector.bool]<a name="vector.bool"></a></td>
<td align="left"><tt>vector&lt;bool&gt;</tt> iterators are not random access</td>
<td align="center"><font color="red">No</font></td>
<td align="center">3</td>
<td align="left"></td>
</tr>
<tr>
<td align="right"><a href="lwg-active.html#1459">1459</a></td>
<td align="left"><a href="lwg-active.html#LEWG">LEWG</a><a name="1459"></a></td>
<td align="left">32.4 [atomics.order]<a name="atomics.order"></a></td>
<td align="left">Overlapping evaluations are allowed</td>
<td align="center"><font color="red">No</font></td>
<td align="center"></td>
<td align="left"><a href="lwg-closed.html#1458">1458</a></td>
</tr>
<tr>
<td align="right"><a href="lwg-active.html#1484">1484</a></td>
<td align="left"><a href="lwg-active.html#LEWG">LEWG</a><a name="1484"></a></td>
<td align="left">33.3.2 [thread.thread.class]<a name="thread.thread.class"></a></td>
<td align="left">Need a way to join a thread with a timeout</td>
<td align="center"><font color="red">No</font></td>
<td align="center"></td>
<td align="left"></td>
</tr>
<tr>
<td align="right"><a href="lwg-active.html#1488">1488</a></td>
<td align="left"><a href="lwg-active.html#LEWG">LEWG</a><a name="1488"></a></td>
<td align="left">33.4 [thread.mutex]<a name="thread.mutex"></a></td>
<td align="left">Improve interoperability between the C++0x and C1x threads APIs</td>
<td align="center"><font color="red">No</font></td>
<td align="center"></td>
<td align="left"></td>
</tr>
<tr>
<td align="right"><a href="lwg-active.html#1493">1493</a></td>
<td align="left"><a href="lwg-active.html#LEWG">LEWG</a><a name="1493"></a></td>
<td align="left">33.4.3 [thread.mutex.requirements]<a name="thread.mutex.requirements"></a></td>
<td align="left">Add <tt>mutex</tt>, <tt>recursive_mutex</tt>, <tt>is_locked</tt> function</td>
<td align="center"><font color="red">No</font></td>
<td align="center"></td>
<td align="left"></td>
</tr>
<tr>
<td align="right"><a href="lwg-active.html#1499">1499</a></td>
<td align="left"><a href="lwg-active.html#LEWG">LEWG</a><a name="1499"></a></td>
<td align="left">33.5 [thread.condition]<a name="thread.condition"></a></td>
<td align="left">Condition variables preclude wakeup optimization</td>
<td align="center"><font color="red">No</font></td>
<td align="center"></td>
<td align="left"></td>
</tr>
<tr>
<td align="right"><a href="lwg-active.html#1521">1521</a></td>
<td align="left"><a href="lwg-active.html#LEWG">LEWG</a><a name="1521"></a></td>
<td align="left">26.2.1 [container.requirements.general]<a name="container.requirements.general"></a></td>
<td align="left">Requirements on internal pointer representations in containers</td>
<td align="center">Yes</td>
<td align="center"></td>
<td align="left"></td>
</tr>
<tr>
<td align="right"><a href="lwg-active.html#2035">2035</a></td>
<td align="left"><a href="lwg-active.html#Open">Open</a><a name="2035"></a></td>
<td align="left">27.2.4 [output.iterators]<a name="output.iterators"></a></td>
<td align="left">Output iterator requirements are broken</td>
<td align="center">Yes</td>
<td align="center">3</td>
<td align="left"></td>
</tr>
<tr>
<td align="right"><a href="lwg-active.html#2038">2038</a></td>
<td align="left"><a href="lwg-active.html#Open">Open</a><a name="2038"></a></td>
<td align="left">27.2.4 [output.iterators]</td>
<td align="left">Missing definition for <tt>incrementable</tt> iterator</td>
<td align="center"><font color="red">No</font></td>
<td align="center">3</td>
<td align="left"></td>
</tr>
<tr>
<td align="right"><a href="lwg-active.html#2040">2040</a></td>
<td align="left"><a href="lwg-active.html#LEWG">LEWG</a><a name="2040"></a></td>
<td align="left">23.15 [meta]<a name="meta"></a></td>
<td align="left">Missing type traits related to <tt>is_convertible</tt></td>
<td align="center">Yes</td>
<td align="center"></td>
<td align="left"></td>
</tr>
<tr>
<td align="right"><a href="lwg-active.html#2077">2077</a></td>
<td align="left"><a href="lwg-active.html#Open">Open</a><a name="2077"></a></td>
<td align="left">23.15.4.3 [meta.unary.prop]<a name="meta.unary.prop"></a></td>
<td align="left">Further incomplete constraints for type traits</td>
<td align="center"><font color="red">No</font></td>
<td align="center">3</td>
<td align="left"></td>
</tr>
<tr>
<td align="right"><a href="lwg-active.html#2088">2088</a></td>
<td align="left"><a href="lwg-active.html#Open">Open</a><a name="2088"></a></td>
<td align="left">21.8.4 [exception.terminate]<a name="exception.terminate"></a></td>
<td align="left"><tt>std::terminate</tt> problem</td>
<td align="center"><font color="red">No</font></td>
<td align="center">3</td>
<td align="left"></td>
</tr>
<tr>
<td align="right"><a href="lwg-active.html#2089">2089</a></td>
<td align="left"><a href="lwg-active.html#EWG">EWG</a><a name="2089"></a></td>
<td align="left">23.10.10.1 [allocator.members]<a name="allocator.members"></a></td>
<td align="left"><tt>std::allocator::construct</tt> should use uniform initialization</td>
<td align="center">Yes</td>
<td align="center">2</td>
<td align="left"></td>
</tr>
<tr>
<td align="right"><a href="lwg-active.html#2095">2095</a></td>
<td align="left"><a href="lwg-active.html#LEWG">LEWG</a><a name="2095"></a></td>
<td align="left">33.6.6 [futures.promise]<a name="futures.promise"></a></td>
<td align="left"><tt>promise</tt> and <tt>packaged_task</tt> missing constructors needed for uses-allocator construction</td>
<td align="center">Yes</td>
<td align="center">4</td>
<td align="left"></td>
</tr>
<tr>
<td align="right"><a href="lwg-active.html#2114">2114</a></td>
<td align="left"><a href="lwg-active.html#Open">Open</a><a name="2114"></a></td>
<td align="left">20.5.3.3 [nullablepointer.requirements]<a name="nullablepointer.requirements"></a></td>
<td align="left">Incorrect "<em>contextually</em> convertible to <tt>bool</tt>" requirements</td>
<td align="center">Yes</td>
<td align="center">3</td>
<td align="left"></td>
</tr>
<tr>
<td align="right"><a href="lwg-active.html#2115">2115</a></td>
<td align="left"><a href="lwg-active.html#Open">Open</a><a name="2115"></a></td>
<td align="left">29.7.8 [template.mask.array]<a name="template.mask.array"></a></td>
<td align="left">Undefined behaviour for <tt>valarray</tt> assignments with <tt>mask_array</tt> index?</td>
<td align="center"><font color="red">No</font></td>
<td align="center">4</td>
<td align="left"></td>
</tr>
<tr>
<td align="right"><a href="lwg-active.html#2116">2116</a></td>
<td align="left"><a href="lwg-active.html#Open">Open</a><a name="2116"></a></td>
<td align="left">23.15.4.3 [meta.unary.prop]<a name="meta.unary.prop"></a></td>
<td align="left"><tt>is_nothrow_constructible</tt> and destructors</td>
<td align="center"><font color="red">No</font></td>
<td align="center">3</td>
<td align="left"></td>
</tr>
<tr>
<td align="right"><a href="lwg-active.html#2117">2117</a></td>
<td align="left"><a href="lwg-active.html#Open">Open</a><a name="2117"></a></td>
<td align="left">25.4.2.2.2 [facet.num.put.virtuals]<a name="facet.num.put.virtuals"></a></td>
<td align="left"><tt>ios_base</tt> manipulators should have <tt>showgrouping&#47;noshowgrouping</tt></td>
<td align="center"><font color="red">No</font></td>
<td align="center">3</td>
<td align="left"></td>
</tr>
<tr>
<td align="right"><a href="lwg-active.html#2121">2121</a></td>
<td align="left"><a href="lwg-active.html#New">New</a><a name="2121"></a></td>
<td align="left">30.8.5.1 [stringstream.cons]<a name="stringstream.cons"></a></td>
<td align="left"><tt>app</tt> for string streams</td>
<td align="center"><font color="red">No</font></td>
<td align="center">3</td>
<td align="left"></td>
</tr>
<tr>
<td align="right"><a href="lwg-active.html#2136">2136</a></td>
<td align="left"><a href="lwg-active.html#Open">Open</a><a name="2136"></a></td>
<td align="left">20.4.1 [structure]<a name="structure"></a></td>
<td align="left">Postconditions vs. exceptions</td>
<td align="center"><font color="red">No</font></td>
<td align="center">3</td>
<td align="left"></td>
</tr>
<tr>
<td align="right"><a href="lwg-active.html#2137">2137</a></td>
<td align="left"><a href="lwg-active.html#Open">Open</a><a name="2137"></a></td>
<td align="left">31.8.2 [re.regex.assign]<a name="re.regex.assign"></a></td>
<td align="left">Misleadingly constrained post-condition in the presence of exceptions</td>
<td align="center">Yes</td>
<td align="center">3</td>
<td align="left"></td>
</tr>
<tr>
<td align="right"><a href="lwg-active.html#2146">2146</a></td>
<td align="left"><a href="lwg-active.html#Open">Open</a><a name="2146"></a></td>
<td align="left">20.5.3.1 [utility.arg.requirements]<a name="utility.arg.requirements"></a></td>
<td align="left">Are reference types <tt>Copy</tt>&#47;<tt>Move-Constructible</tt>&#47;<tt>Assignable</tt> or <tt>Destructible</tt>?</td>
<td align="center"><font color="red">No</font></td>
<td align="center">2</td>
<td align="left"></td>
</tr>
<tr>
<td align="right"><a href="lwg-active.html#2151">2151</a></td>
<td align="left"><a href="lwg-active.html#Open">Open</a><a name="2151"></a></td>
<td align="left">24.3.2.1 [string.require]<a name="string.require"></a></td>
<td align="left"><tt>basic_string&lt;&gt;::swap</tt> semantics ignore allocators</td>
<td align="center"><font color="red">No</font></td>
<td align="center">3</td>
<td align="left"></td>
</tr>
<tr>
<td align="right"><a href="lwg-active.html#2152">2152</a></td>
<td align="left"><a href="lwg-active.html#LEWG">LEWG</a><a name="2152"></a></td>
<td align="left">20.5.3.2 [swappable.requirements]<a name="swappable.requirements"></a></td>
<td align="left">Instances of standard container types are not swappable</td>
<td align="center">Yes</td>
<td align="center">3</td>
<td align="left"></td>
</tr>
<tr>
<td align="right"><a href="lwg-active.html#2153">2153</a></td>
<td align="left"><a href="lwg-active.html#LEWG">LEWG</a><a name="2153"></a></td>
<td align="left">23.2.2 [utility.swap]<a name="utility.swap"></a></td>
<td align="left">Narrowing of the non-member <tt>swap</tt> contract</td>
<td align="center">Yes</td>
<td align="center">2</td>
<td align="left"></td>
</tr>
<tr>
<td align="right"><a href="lwg-active.html#2154">2154</a></td>
<td align="left"><a href="lwg-active.html#New">New</a><a name="2154"></a></td>
<td align="left">29.6.1.3 [rand.req.urng]<a name="rand.req.urng"></a></td>
<td align="left">What exactly does compile-time complexity imply?</td>
<td align="center"><font color="red">No</font></td>
<td align="center">4</td>
<td align="left"></td>
</tr>
<tr>
<td align="right"><a href="lwg-active.html#2155">2155</a></td>
<td align="left"><a href="lwg-active.html#Open">Open</a><a name="2155"></a></td>
<td align="left">21.11 [support.runtime]<a name="support.runtime"></a></td>
<td align="left">Macro <tt>__bool_true_false_are_defined</tt> should be removed</td>
<td align="center">Yes</td>
<td align="center">4</td>
<td align="left"></td>
</tr>
<tr>
<td align="right"><a href="lwg-active.html#2157">2157</a></td>
<td align="left"><a href="lwg-active.html#Open">Open</a><a name="2157"></a></td>
<td align="left">26.3.7.5 [array.zero]<a name="array.zero"></a></td>
<td align="left">How does <tt>std::array&lt;T,0&gt;</tt> initialization work when <tt>T</tt> is not default-constructible?</td>
<td align="center">Yes</td>
<td align="center">3</td>
<td align="left"></td>
</tr>
<tr>
<td align="right"><a href="lwg-active.html#2158">2158</a></td>
<td align="left"><a href="lwg-active.html#Open">Open</a><a name="2158"></a></td>
<td align="left">26.3.11.3 [vector.capacity]<a name="vector.capacity"></a></td>
<td align="left">Conditional copy&#47;move in <tt>std::vector</tt></td>
<td align="center">Yes</td>
<td align="center">2</td>
<td align="left"></td>
</tr>
<tr>
<td align="right"><a href="lwg-active.html#2173">2173</a></td>
<td align="left"><a href="lwg-active.html#New">New</a><a name="2173"></a></td>
<td align="left">28 [algorithms]<a name="algorithms"></a></td>
<td align="left">The meaning of <code>operator +</code> in the description of the algorithms</td>
<td align="center">Yes</td>
<td align="center">4</td>
<td align="left"></td>
</tr>
<tr>
<td align="right"><a href="lwg-active.html#2183">2183</a></td>
<td align="left"><a href="lwg-active.html#New">New</a><a name="2183"></a></td>
<td align="left">31.10.1 [re.results.const]<a name="re.results.const"></a></td>
<td align="left">Muddled allocator requirements for <tt>match_results</tt> constructors</td>
<td align="center"><font color="red">No</font></td>
<td align="center">3</td>
<td align="left"></td>
</tr>
<tr>
<td align="right"><a href="lwg-active.html#2184">2184</a></td>
<td align="left"><a href="lwg-active.html#New">New</a><a name="2184"></a></td>
<td align="left">31.10.1 [re.results.const]</td>
<td align="left">Muddled allocator requirements for <tt>match_results</tt> assignments</td>
<td align="center"><font color="red">No</font></td>
<td align="center">3</td>
<td align="left"></td>
</tr>
<tr>
<td align="right"><a href="lwg-active.html#2189">2189</a></td>
<td align="left"><a href="lwg-active.html#Open">Open</a><a name="2189"></a></td>
<td align="left">26.2.7.1 [unord.req.except]<a name="unord.req.except"></a></td>
<td align="left">Throwing <tt>swap</tt> breaks unordered containers' state</td>
<td align="center"><font color="red">No</font></td>
<td align="center">3</td>
<td align="left"></td>
</tr>
<tr>
<td align="right"><a href="lwg-active.html#2191">2191</a></td>
<td align="left"><a href="lwg-active.html#New">New</a><a name="2191"></a></td>
<td align="left">31.10.1 [re.results.const]<a name="re.results.const"></a></td>
<td align="left">Incorrect specification of <tt>match_results(match_results&amp;&amp;)</tt></td>
<td align="center"><font color="red">No</font></td>
<td align="center">4</td>
<td align="left"></td>
</tr>
<tr>
<td align="right"><a href="lwg-active.html#2195">2195</a></td>
<td align="left"><a href="lwg-active.html#Open">Open</a><a name="2195"></a></td>
<td align="left">31.10 [re.results]<a name="re.results"></a></td>
<td align="left">Missing constructors for <tt>match_results</tt></td>
<td align="center">Yes</td>
<td align="center">3</td>
<td align="left"></td>
</tr>
<tr>
<td align="right"><a href="lwg-active.html#2198">2198</a></td>
<td align="left"><a href="lwg-active.html#Open">Open</a><a name="2198"></a></td>
<td align="left">26.2.7 [unord.req]<a name="unord.req"></a></td>
<td align="left"><tt>max_load_factor(z)</tt> makes no strong guarantees, but bans useful behavior</td>
<td align="center">Yes</td>
<td align="center">3</td>
<td align="left"></td>
</tr>
<tr>
<td align="right"><a href="lwg-active.html#2202">2202</a></td>
<td align="left"><a href="lwg-active.html#Deferred">Deferred</a><a name="2202"></a></td>
<td align="left">33.6.9 [futures.async]<a name="futures.async"></a></td>
<td align="left">Missing allocator support by <tt>async</tt></td>
<td align="center"><font color="red">No</font></td>
<td align="center">4</td>
<td align="left"></td>
</tr>
<tr>
<td align="right"><a href="lwg-active.html#2206">2206</a></td>
<td align="left"><a href="lwg-active.html#Open">Open</a><a name="2206"></a></td>
<td align="left">26.2.3 [sequence.reqmts]<a name="sequence.reqmts"></a></td>
<td align="left">Inaccuracy in <tt>initializer_list</tt> constructor requirements</td>
<td align="center"><font color="red">No</font></td>
<td align="center">3</td>
<td align="left"></td>
</tr>
<tr>
<td align="right"><a href="lwg-active.html#2214">2214</a></td>
<td align="left"><a href="lwg-active.html#Open">Open</a><a name="2214"></a></td>
<td align="left">30.5.5.2 [basic.ios.cons]<a name="basic.ios.cons"></a></td>
<td align="left">Clarify <tt>basic_ios::init</tt> call restrictions</td>
<td align="center">Yes</td>
<td align="center">4</td>
<td align="left"></td>
</tr>
<tr>
<td align="right"><a href="lwg-active.html#2215">2215</a></td>
<td align="left"><a href="lwg-active.html#Open">Open</a><a name="2215"></a></td>
<td align="left">26.2.6 [associative.reqmts]<a name="associative.reqmts"></a></td>
<td align="left">(unordered) associative container functors should be <tt>CopyConstructible</tt></td>
<td align="center">Yes</td>
<td align="center">3</td>
<td align="left"></td>
</tr>
<tr>
<td align="right"><a href="lwg-active.html#2216">2216</a></td>
<td align="left"><a href="lwg-active.html#New">New</a><a name="2216"></a></td>
<td align="left">31.11.4 [re.alg.replace]<a name="re.alg.replace"></a></td>
<td align="left"><tt>regex_replace(basic_string)</tt> allocator handling</td>
<td align="center"><font color="red">No</font></td>
<td align="center">3</td>
<td align="left"></td>
</tr>
<tr>
<td align="right"><a href="lwg-active.html#2220">2220</a></td>
<td align="left"><a href="lwg-active.html#New">New</a><a name="2220"></a></td>
<td align="left">31.12.2.2 [re.tokiter.comp]<a name="re.tokiter.comp"></a></td>
<td align="left">Under-specification of <tt>operator==</tt> for <tt>regex_token_iterator</tt></td>
<td align="center"><font color="red">No</font></td>
<td align="center">2</td>
<td align="left"></td>
</tr>
<tr>
<td align="right"><a href="lwg-active.html#2226">2226</a></td>
<td align="left"><a href="lwg-active.html#LEWG">LEWG</a><a name="2226"></a></td>
<td align="left">D.19.1 [depr.conversions.string]<a name="depr.conversions.string"></a></td>
<td align="left"><tt>wstring_convert</tt> methods do not take allocator instance</td>
<td align="center">Yes</td>
<td align="center"></td>
<td align="left"></td>
</tr>
<tr>
<td align="right"><a href="lwg-active.html#2227">2227</a></td>
<td align="left"><a href="lwg-active.html#Open">Open</a><a name="2227"></a></td>
<td align="left">26.2.6 [associative.reqmts]<a name="associative.reqmts"></a></td>
<td align="left">Stateful comparison objects in associative containers</td>
<td align="center"><font color="red">No</font></td>
<td align="center">3</td>
<td align="left"></td>
</tr>
<tr>
<td align="right"><a href="lwg-active.html#2236">2236</a></td>
<td align="left"><a href="lwg-active.html#SG1">SG1</a><a name="2236"></a></td>
<td align="left">32.2 [atomics.syn]<a name="atomics.syn"></a></td>
<td align="left"><tt>kill_dependency</tt> unconditionally noexcept</td>
<td align="center"><font color="red">No</font></td>
<td align="center"></td>
<td align="left"></td>
</tr>
<tr>
<td align="right"><a href="lwg-active.html#2237">2237</a></td>
<td align="left"><a href="lwg-active.html#New">New</a><a name="2237"></a></td>
<td align="left">24.5 [c.strings]<a name="c.strings"></a></td>
<td align="left"><tt>&lt;cuchar&gt;</tt> macros</td>
<td align="center"><font color="red">No</font></td>
<td align="center">4</td>
<td align="left"></td>
</tr>
<tr>
<td align="right"><a href="lwg-active.html#2238">2238</a></td>
<td align="left"><a href="lwg-active.html#Open">Open</a><a name="2238"></a></td>
<td align="left">24.5 [c.strings]</td>
<td align="left">Problematic iterator-pair constructor of containers</td>
<td align="center"><font color="red">No</font></td>
<td align="center">3</td>
<td align="left"></td>
</tr>
<tr>
<td align="right"><a href="lwg-active.html#2248">2248</a></td>
<td align="left"><a href="lwg-active.html#New">New</a><a name="2248"></a></td>
<td align="left">21.3.4 [numeric.limits]<a name="numeric.limits"></a></td>
<td align="left"><tt>numeric_limits::is_iec559</tt> misnamed</td>
<td align="center"><font color="red">No</font></td>
<td align="center">4</td>
<td align="left"></td>
</tr>
<tr>
<td align="right"><a href="lwg-active.html#2262">2262</a></td>
<td align="left"><a href="lwg-active.html#Open">Open</a><a name="2262"></a></td>
<td align="left">23.11.1.2 [unique.ptr.single]<a name="unique.ptr.single"></a></td>
<td align="left">Requirement for <tt>unique_ptr&lt;T&gt;::get_deleter()(p)</tt> to be able to destroy the <tt>unique_ptr</tt></td>
<td align="center">Yes</td>
<td align="center">3</td>
<td align="left"></td>
</tr>
<tr>
<td align="right"><a href="lwg-active.html#2265">2265</a></td>
<td align="left"><a href="lwg-active.html#Open">Open</a><a name="2265"></a></td>
<td align="left">32.4 [atomics.order]<a name="atomics.order"></a></td>
<td align="left">29.3p9 appears to rule out some acceptable executions</td>
<td align="center"><font color="red">No</font></td>
<td align="center">4</td>
<td align="left"></td>
</tr>
<tr>
<td align="right"><a href="lwg-active.html#2267">2267</a></td>
<td align="left"><a href="lwg-active.html#New">New</a><a name="2267"></a></td>
<td align="left">28.7.1.4 [partial.sort.copy]<a name="partial.sort.copy"></a></td>
<td align="left"><tt>partial_sort_copy</tt> underspecified for ranges of two different types</td>
<td align="center"><font color="red">No</font></td>
<td align="center">3</td>
<td align="left"></td>
</tr>
<tr>
<td align="right"><a href="lwg-active.html#2269">2269</a></td>
<td align="left"><a href="lwg-active.html#New">New</a><a name="2269"></a></td>
<td align="left">26.2.1 [container.requirements.general]<a name="container.requirements.general"></a></td>
<td align="left">Container iterators and argument-dependent lookup</td>
<td align="center"><font color="red">No</font></td>
<td align="center">4</td>
<td align="left"></td>
</tr>
<tr>
<td align="right"><a href="lwg-active.html#2286">2286</a></td>
<td align="left"><a href="lwg-active.html#New">New</a><a name="2286"></a></td>
<td align="left">30.8.2.4 [stringbuf.virtuals]<a name="stringbuf.virtuals"></a></td>
<td align="left"><tt>stringbuf::underflow()</tt> underspecified</td>
<td align="center">Yes</td>
<td align="center">4</td>
<td align="left"></td>
</tr>
<tr>
<td align="right"><a href="lwg-active.html#2289">2289</a></td>
<td align="left"><a href="lwg-active.html#Open">Open</a><a name="2289"></a></td>
<td align="left">23.4.2 [pairs.pair]<a name="pairs.pair"></a></td>
<td align="left"><tt>constexpr</tt> guarantees of defaulted functions still insufficient</td>
<td align="center">Yes</td>
<td align="center">3</td>
<td align="left"></td>
</tr>
<tr>
<td align="right"><a href="lwg-active.html#2290">2290</a></td>
<td align="left"><a href="lwg-active.html#Open">Open</a><a name="2290"></a></td>
<td align="left">23.15 [meta]<a name="meta"></a></td>
<td align="left">Top-level "SFINAE"-based constraints should get a separate definition in Clause 17</td>
<td align="center">Yes</td>
<td align="center">3</td>
<td align="left"></td>
</tr>
<tr>
<td align="right"><a href="lwg-active.html#2292">2292</a></td>
<td align="left"><a href="lwg-active.html#New">New</a><a name="2292"></a></td>
<td align="left">20.4.1.4 [structure.specifications]<a name="structure.specifications"></a></td>
<td align="left">Find a better phrasing for "shall not participate in overload resolution"</td>
<td align="center"><font color="red">No</font></td>
<td align="center">3</td>
<td align="left"></td>
</tr>
<tr>
<td align="right"><a href="lwg-active.html#2295">2295</a></td>
<td align="left"><a href="lwg-active.html#New">New</a><a name="2295"></a></td>
<td align="left">25.3.1.2 [locale.cons]<a name="locale.cons"></a></td>
<td align="left">Locale name when the provided <tt>Facet</tt> is a <tt>nullptr</tt></td>
<td align="center"><font color="red">No</font></td>
<td align="center">3</td>
<td align="left"></td>
</tr>
<tr>
<td align="right"><a href="lwg-active.html#2303">2303</a></td>
<td align="left"><a href="lwg-active.html#New">New</a><a name="2303"></a></td>
<td align="left">21.6.2.3 [new.delete.placement]<a name="new.delete.placement"></a></td>
<td align="left">Explicit instantiation of <tt>std::vector&lt;UserType&gt;</tt> broken?</td>
<td align="center"><font color="red">No</font></td>
<td align="center">3</td>
<td align="left"></td>
</tr>
<tr>
<td align="right"><a href="lwg-active.html#2307">2307</a></td>
<td align="left"><a href="lwg-active.html#Open">Open</a><a name="2307"></a></td>
<td align="left">26 [containers]<a name="containers"></a></td>
<td align="left">Should the Standard Library use <tt>explicit</tt> only when necessary?</td>
<td align="center"><font color="red">No</font></td>
<td align="center">2</td>
<td align="left"></td>
</tr>
<tr>
<td align="right"><a href="lwg-active.html#2318">2318</a></td>
<td align="left"><a href="lwg-active.html#New">New</a><a name="2318"></a></td>
<td align="left">24.3.2 [basic.string]<a name="basic.string"></a></td>
<td align="left"><tt>basic_string</tt>'s wording has confusing relics from the copy-on-write era</td>
<td align="center"><font color="red">No</font></td>
<td align="center">4</td>
<td align="left"></td>
</tr>
<tr>
<td align="right"><a href="lwg-active.html#2321">2321</a></td>
<td align="left"><a href="lwg-active.html#Open">Open</a><a name="2321"></a></td>
<td align="left">26.2.1 [container.requirements.general]<a name="container.requirements.general"></a></td>
<td align="left">Moving containers should (usually) be required to preserve iterators</td>
<td align="center">Yes</td>
<td align="center">2</td>
<td align="left"></td>
</tr>
<tr>
<td align="right"><a href="lwg-active.html#2331">2331</a></td>
<td align="left"><a href="lwg-active.html#Open">Open</a><a name="2331"></a></td>
<td align="left">31.5.1 [re.synopt]<a name="re.synopt"></a></td>
<td align="left"><tt>regex_constants::collate</tt>'s effects are inaccurately summarized</td>
<td align="center">Yes</td>
<td align="center">3</td>
<td align="left"></td>
</tr>
<tr>
<td align="right"><a href="lwg-active.html#2334">2334</a></td>
<td align="left"><a href="lwg-active.html#SG1">SG1</a><a name="2334"></a></td>
<td align="left">32.6.1 [atomics.types.operations]<a name="atomics.types.operations"></a></td>
<td align="left"><tt>atomic</tt>'s default constructor requires "uninitialized" state even for types with non-trivial default-constructor</td>
<td align="center">Yes</td>
<td align="center"></td>
<td align="left"></td>
</tr>
<tr>
<td align="right"><a href="lwg-active.html#2335">2335</a></td>
<td align="left"><a href="lwg-active.html#New">New</a><a name="2335"></a></td>
<td align="left">26.3.7 [array]<a name="array"></a></td>
<td align="left"><tt>array&lt;array&lt;int, 3&gt;, 4&gt;</tt> should be layout-compatible with <tt>int[4][3]</tt></td>
<td align="center"><font color="red">No</font></td>
<td align="center">3</td>
<td align="left"></td>
</tr>
<tr>
<td align="right"><a href="lwg-active.html#2338">2338</a></td>
<td align="left"><a href="lwg-active.html#Open">Open</a><a name="2338"></a></td>
<td align="left">31.7 [re.traits]<a name="re.traits"></a></td>
<td align="left">&sect;[re.traits]/7 expects of locale facets something not guaranteed by [locale.facet]/4</td>
<td align="center">Yes</td>
<td align="center">3</td>
<td align="left"></td>
</tr>
<tr>
<td align="right"><a href="lwg-active.html#2342">2342</a></td>
<td align="left"><a href="lwg-active.html#New">New</a><a name="2342"></a></td>
<td align="left">30.7.5.1 [ostream]<a name="ostream"></a></td>
<td align="left">User conversion to <tt>wchar_t const*</tt> or to <tt>wchar_t</tt> not invoked for <tt>operator&lt;&lt;</tt></td>
<td align="center">Yes</td>
<td align="center">4</td>
<td align="left"></td>
</tr>
<tr>
<td align="right"><a href="lwg-active.html#2348">2348</a></td>
<td align="left"><a href="lwg-active.html#Open">Open</a><a name="2348"></a></td>
<td align="left">23.9.2 [template.bitset]<a name="template.bitset"></a></td>
<td align="left"><tt>charT('1')</tt> is not the wide equivalent of <tt>'1'</tt></td>
<td align="center">Yes</td>
<td align="center">3</td>
<td align="left"></td>
</tr>
<tr>
<td align="right"><a href="lwg-active.html#2349">2349</a></td>
<td align="left"><a href="lwg-active.html#Open">Open</a><a name="2349"></a></td>
<td align="left">30.7.4.2.1 [istream.formatted.reqmts]<a name="istream.formatted.reqmts"></a></td>
<td align="left">Clarify input/output function rethrow behavior</td>
<td align="center">Yes</td>
<td align="center">3</td>
<td align="left"></td>
</tr>
<tr>
<td align="right"><a href="lwg-active.html#2352">2352</a></td>
<td align="left"><a href="lwg-active.html#New">New</a><a name="2352"></a></td>
<td align="left">29.6.7.1 [rand.util.seedseq]<a name="rand.util.seedseq"></a></td>
<td align="left">Is a default-constructed <tt>std::seed_seq</tt> intended to produce a predictable <tt>.generate()</tt>?</td>
<td align="center"><font color="red">No</font></td>
<td align="center">2</td>
<td align="left"></td>
</tr>
<tr>
<td align="right"><a href="lwg-active.html#2358">2358</a></td>
<td align="left"><a href="lwg-active.html#Open">Open</a><a name="2358"></a></td>
<td align="left">23.15.4.3 [meta.unary.prop]<a name="meta.unary.prop"></a></td>
<td align="left">Apparently-bogus definition of <tt>is_empty</tt> type trait</td>
<td align="center">Yes</td>
<td align="center">3</td>
<td align="left"></td>
</tr>
<tr>
<td align="right"><a href="lwg-active.html#2362">2362</a></td>
<td align="left"><a href="lwg-active.html#New">New</a><a name="2362"></a></td>
<td align="left">26.2.6 [associative.reqmts]<a name="associative.reqmts"></a></td>
<td align="left">unique, associative <tt>emplace()</tt> should not move/copy the <tt>mapped_type</tt> constructor 
arguments when no insertion happens</td>
<td align="center"><font color="red">No</font></td>
<td align="center">3</td>
<td align="left"></td>
</tr>
<tr>
<td align="right"><a href="lwg-active.html#2363">2363</a></td>
<td align="left"><a href="lwg-active.html#Open">Open</a><a name="2363"></a></td>
<td align="left">33.4.3.5.1 [thread.sharedtimedmutex.class]<a name="thread.sharedtimedmutex.class"></a></td>
<td align="left">Defect in 30.4.1.4.1 [thread.sharedtimedmutex.class]</td>
<td align="center">Yes</td>
<td align="center">2</td>
<td align="left"></td>
</tr>
<tr>
<td align="right"><a href="lwg-active.html#2366">2366</a></td>
<td align="left"><a href="lwg-active.html#New">New</a><a name="2366"></a></td>
<td align="left">27.6.3 [istreambuf.iterator]<a name="istreambuf.iterator"></a></td>
<td align="left"><tt>istreambuf_iterator</tt> end-of-stream equality</td>
<td align="center"><font color="red">No</font></td>
<td align="center">3</td>
<td align="left"></td>
</tr>
<tr>
<td align="right"><a href="lwg-active.html#2375">2375</a></td>
<td align="left"><a href="lwg-active.html#New">New</a><a name="2375"></a></td>
<td align="left">27.2.1 [iterator.requirements.general]<a name="iterator.requirements.general"></a></td>
<td align="left">Is [iterator.requirements.general]/9 too broadly applied?</td>
<td align="center"><font color="red">No</font></td>
<td align="center">3</td>
<td align="left"></td>
</tr>
<tr>
<td align="right"><a href="lwg-active.html#2381">2381</a></td>
<td align="left"><a href="lwg-active.html#Open">Open</a><a name="2381"></a></td>
<td align="left">25.4.2.1.2 [facet.num.get.virtuals]<a name="facet.num.get.virtuals"></a></td>
<td align="left">Inconsistency in parsing floating point numbers</td>
<td align="center">Yes</td>
<td align="center">2</td>
<td align="left"></td>
</tr>
<tr>
<td align="right"><a href="lwg-active.html#2383">2383</a></td>
<td align="left"><a href="lwg-active.html#Open">Open</a><a name="2383"></a></td>
<td align="left">23.17.5.8 [time.duration.literals]<a name="time.duration.literals"></a></td>
<td align="left">Overflow cannot be ill-formed for chrono::duration integer literals</td>
<td align="center"><font color="red">No</font></td>
<td align="center">3</td>
<td align="left"></td>
</tr>
<tr>
<td align="right"><a href="lwg-active.html#2392">2392</a></td>
<td align="left"><a href="lwg-active.html#New">New</a><a name="2392"></a></td>
<td align="left">20.3.16 [defns.ntcts]<a name="defns.ntcts"></a></td>
<td align="left">"character type" is used but not defined</td>
<td align="center"><font color="red">No</font></td>
<td align="center">3</td>
<td align="left"></td>
</tr>
<tr>
<td align="right"><a href="lwg-active.html#2398">2398</a></td>
<td align="left"><a href="lwg-active.html#Open">Open</a><a name="2398"></a></td>
<td align="left">21.7.2 [type.info]<a name="type.info"></a></td>
<td align="left"><tt>type_info</tt>'s destructor shouldn't be required to be virtual</td>
<td align="center">Yes</td>
<td align="center">3</td>
<td align="left"></td>
</tr>
<tr>
<td align="right"><a href="lwg-active.html#2412">2412</a></td>
<td align="left"><a href="lwg-active.html#Review">Review</a><a name="2412"></a></td>
<td align="left">33.6.6 [futures.promise]<a name="futures.promise"></a></td>
<td align="left"><tt>promise::set_value()</tt> and <tt>promise::get_future()</tt> should not race</td>
<td align="center">Yes</td>
<td align="center"></td>
<td align="left"></td>
</tr>
<tr>
<td align="right"><a href="lwg-active.html#2413">2413</a></td>
<td align="left"><a href="lwg-active.html#New">New</a><a name="2413"></a></td>
<td align="left">22.3 [assertions]<a name="assertions"></a></td>
<td align="left"><tt>assert</tt> macro is overconstrained</td>
<td align="center"><font color="red">No</font></td>
<td align="center">4</td>
<td align="left"></td>
</tr>
<tr>
<td align="right"><a href="lwg-active.html#2414">2414</a></td>
<td align="left"><a href="lwg-active.html#Open">Open</a><a name="2414"></a></td>
<td align="left">20.5.5.8 [reentrancy]<a name="reentrancy"></a></td>
<td align="left">Member function reentrancy should be implementation-defined</td>
<td align="center">Yes</td>
<td align="center">3</td>
<td align="left"></td>
</tr>
<tr>
<td align="right"><a href="lwg-active.html#2417">2417</a></td>
<td align="left"><a href="lwg-active.html#LEWG">LEWG</a><a name="2417"></a></td>
<td align="left">99 [fund.ts.v2::optional.relops]<a name="fund.ts.v2::optional.relops"></a></td>
<td align="left">[fund.ts.v2] <tt>std::experimental::optional::operator&lt;</tt> and <tt>LessThanComparable</tt> requirement</td>
<td align="center"><font color="red">No</font></td>
<td align="center"></td>
<td align="left"></td>
</tr>
<tr>
<td align="right"><a href="lwg-active.html#2419">2419</a></td>
<td align="left"><a href="lwg-active.html#LEWG">LEWG</a><a name="2419"></a></td>
<td align="left">23.5.3.1 [tuple.cnstr]<a name="tuple.cnstr"></a></td>
<td align="left">Clang's libc++ extension to <tt>std::tuple</tt></td>
<td align="center"><font color="red">No</font></td>
<td align="center"></td>
<td align="left"></td>
</tr>
<tr>
<td align="right"><a href="lwg-active.html#2421">2421</a></td>
<td align="left"><a href="lwg-active.html#New">New</a><a name="2421"></a></td>
<td align="left">23.10.6 [ptr.align]<a name="ptr.align"></a></td>
<td align="left">Non-specification of handling zero size in <tt>std::align</tt> [ptr.align]</td>
<td align="center"><font color="red">No</font></td>
<td align="center">3</td>
<td align="left"></td>
</tr>
<tr>
<td align="right"><a href="lwg-active.html#2423">2423</a></td>
<td align="left"><a href="lwg-active.html#New">New</a><a name="2423"></a></td>
<td align="left">29.7.5 [template.slice.array]<a name="template.slice.array"></a></td>
<td align="left">Missing specification <tt>slice_array</tt>, <tt>gslice_array</tt>, <tt>mask_array</tt>, <tt>indirect_array</tt> copy constructor</td>
<td align="center">Yes</td>
<td align="center">4</td>
<td align="left"></td>
</tr>
<tr>
<td align="right"><a href="lwg-active.html#2431">2431</a></td>
<td align="left"><a href="lwg-active.html#New">New</a><a name="2431"></a></td>
<td align="left">31.3 [re.req]<a name="re.req"></a></td>
<td align="left">Missing regular expression traits requirements</td>
<td align="center"><font color="red">No</font></td>
<td align="center">3</td>
<td align="left"></td>
</tr>
<tr>
<td align="right"><a href="lwg-active.html#2432">2432</a></td>
<td align="left"><a href="lwg-active.html#EWG">EWG</a><a name="2432"></a></td>
<td align="left">21.9 [support.initlist]<a name="support.initlist"></a></td>
<td align="left"><tt>initializer_list</tt> assignability</td>
<td align="center">Yes</td>
<td align="center">2</td>
<td align="left"></td>
</tr>
<tr>
<td align="right"><a href="lwg-active.html#2452">2452</a></td>
<td align="left"><a href="lwg-active.html#Core">Core</a><a name="2452"></a></td>
<td align="left">23.15 [meta]<a name="meta"></a></td>
<td align="left"><tt>is_constructible</tt>, etc. and default arguments</td>
<td align="center"><font color="red">No</font></td>
<td align="center">3</td>
<td align="left"></td>
</tr>
<tr>
<td align="right"><a href="lwg-active.html#2453">2453</a></td>
<td align="left"><a href="lwg-active.html#New">New</a><a name="2453"></a></td>
<td align="left">21.9 [support.initlist]<a name="support.initlist"></a></td>
<td align="left">&sect;[iterator.range] and now [iterator.container] aren't available via <tt>&lt;initializer_list&gt;</tt></td>
<td align="center"><font color="red">No</font></td>
<td align="center">3</td>
<td align="left"></td>
</tr>
<tr>
<td align="right"><a href="lwg-active.html#2457">2457</a></td>
<td align="left"><a href="lwg-active.html#New">New</a><a name="2457"></a></td>
<td align="left">27.7 [iterator.range]<a name="iterator.range"></a></td>
<td align="left"><tt>std::begin()</tt> and <tt>std::end()</tt> do not support multi-dimensional arrays correctly</td>
<td align="center"><font color="red">No</font></td>
<td align="center">3</td>
<td align="left"></td>
</tr>
<tr>
<td align="right"><a href="lwg-active.html#2461">2461</a></td>
<td align="left"><a href="lwg-active.html#New">New</a><a name="2461"></a></td>
<td align="left">20.5.3.5 [allocator.requirements]<a name="allocator.requirements"></a></td>
<td align="left">Interaction between allocators and container exception safety guarantees</td>
<td align="center"><font color="red">No</font></td>
<td align="center">3</td>
<td align="left"></td>
</tr>
<tr>
<td align="right"><a href="lwg-active.html#2471">2471</a></td>
<td align="left"><a href="lwg-active.html#LEWG">LEWG</a><a name="2471"></a></td>
<td align="left">28.6.1 [alg.copy]<a name="alg.copy"></a></td>
<td align="left"><tt>copy_n</tt>'s number of <tt>InputIterator</tt> increments unspecified</td>
<td align="center"><font color="red">No</font></td>
<td align="center">3</td>
<td align="left"></td>
</tr>
<tr>
<td align="right"><a href="lwg-active.html#2472">2472</a></td>
<td align="left"><a href="lwg-active.html#New">New</a><a name="2472"></a></td>
<td align="left">23.5.3.8 [tuple.rel]<a name="tuple.rel"></a></td>
<td align="left">Heterogeneous comparisons in the standard library can result in ambiguities</td>
<td align="center"><font color="red">No</font></td>
<td align="center">3</td>
<td align="left"></td>
</tr>
<tr>
<td align="right"><a href="lwg-active.html#2478">2478</a></td>
<td align="left"><a href="lwg-active.html#New">New</a><a name="2478"></a></td>
<td align="left">D.19.1 [depr.conversions.string]<a name="depr.conversions.string"></a></td>
<td align="left">Unclear how <tt>wstring_convert</tt> uses <tt>cvtstate</tt></td>
<td align="center"><font color="red">No</font></td>
<td align="center">4</td>
<td align="left"></td>
</tr>
<tr>
<td align="right"><a href="lwg-active.html#2479">2479</a></td>
<td align="left"><a href="lwg-active.html#New">New</a><a name="2479"></a></td>
<td align="left">D.19.2 [depr.conversions.buffer]<a name="depr.conversions.buffer"></a></td>
<td align="left">Unclear how <tt>wbuffer_convert</tt> uses <tt>cvtstate</tt></td>
<td align="center"><font color="red">No</font></td>
<td align="center">4</td>
<td align="left"></td>
</tr>
<tr>
<td align="right"><a href="lwg-active.html#2480">2480</a></td>
<td align="left"><a href="lwg-active.html#New">New</a><a name="2480"></a></td>
<td align="left">D.19.2 [depr.conversions.buffer]</td>
<td align="left">Error handling of <tt>wbuffer_convert</tt> unclear</td>
<td align="center"><font color="red">No</font></td>
<td align="center">4</td>
<td align="left"></td>
</tr>
<tr>
<td align="right"><a href="lwg-active.html#2481">2481</a></td>
<td align="left"><a href="lwg-active.html#New">New</a><a name="2481"></a></td>
<td align="left">D.19.1 [depr.conversions.string]<a name="depr.conversions.string"></a></td>
<td align="left"><tt>wstring_convert</tt> should be more precise regarding "byte-error string" etc.</td>
<td align="center"><font color="red">No</font></td>
<td align="center">4</td>
<td align="left"></td>
</tr>
<tr>
<td align="right"><a href="lwg-active.html#2490">2490</a></td>
<td align="left"><a href="lwg-active.html#New">New</a><a name="2490"></a></td>
<td align="left">31 [re]<a name="re"></a></td>
<td align="left"><tt>&lt;regex&gt;</tt> needs lots of <tt>noexcept</tt></td>
<td align="center"><font color="red">No</font></td>
<td align="center">3</td>
<td align="left"></td>
</tr>
<tr>
<td align="right"><a href="lwg-active.html#2491">2491</a></td>
<td align="left"><a href="lwg-active.html#New">New</a><a name="2491"></a></td>
<td align="left">23.14.7 [comparisons]<a name="comparisons"></a></td>
<td align="left"><tt>std::less&lt;T*&gt;</tt> in constant expression</td>
<td align="center">Yes</td>
<td align="center">3</td>
<td align="left"></td>
</tr>
<tr>
<td align="right"><a href="lwg-active.html#2493">2493</a></td>
<td align="left"><a href="lwg-active.html#New">New</a><a name="2493"></a></td>
<td align="left">21.9 [support.initlist]<a name="support.initlist"></a></td>
<td align="left"><tt>initializer_list</tt> supports incomplete classes</td>
<td align="center"><font color="red">No</font></td>
<td align="center">4</td>
<td align="left"></td>
</tr>
<tr>
<td align="right"><a href="lwg-active.html#2496">2496</a></td>
<td align="left"><a href="lwg-active.html#New">New</a><a name="2496"></a></td>
<td align="left">23.15.4.3 [meta.unary.prop]<a name="meta.unary.prop"></a></td>
<td align="left">Certain hard-to-avoid errors not in the immediate context are not allowed to be triggered by 
the evaluation of type traits</td>
<td align="center"><font color="red">No</font></td>
<td align="center">3</td>
<td align="left"></td>
</tr>
<tr>
<td align="right"><a href="lwg-active.html#2497">2497</a></td>
<td align="left"><a href="lwg-active.html#New">New</a><a name="2497"></a></td>
<td align="left">30.7.5.1.3 [ostream::sentry]<a name="ostream::sentry"></a></td>
<td align="left">Use of <tt>uncaught_exception()</tt></td>
<td align="center"><font color="red">No</font></td>
<td align="center">3</td>
<td align="left"></td>
</tr>
<tr>
<td align="right"><a href="lwg-active.html#2498">2498</a></td>
<td align="left"><a href="lwg-active.html#New">New</a><a name="2498"></a></td>
<td align="left">30.7.4.5 [istream.rvalue]<a name="istream.rvalue"></a></td>
<td align="left"><tt>operator&gt;&gt;(basic_istream&amp;&amp;, T&amp;&amp;)</tt> returns <tt>basic_istream&amp;</tt>, but should probably return 
<tt>basic_istream&amp;&amp;</tt></td>
<td align="center"><font color="red">No</font></td>
<td align="center">3</td>
<td align="left"></td>
</tr>
<tr>
<td align="right"><a href="lwg-active.html#2499">2499</a></td>
<td align="left"><a href="lwg-active.html#Open">Open</a><a name="2499"></a></td>
<td align="left">30.7.4.2.3 [istream.extractors]<a name="istream.extractors"></a></td>
<td align="left"><tt>operator&gt;&gt;(basic_istream&amp;, CharT*)</tt> makes it hard to avoid buffer overflows</td>
<td align="center">Yes</td>
<td align="center">2</td>
<td align="left"></td>
</tr>
<tr>
<td align="right"><a href="lwg-active.html#2504">2504</a></td>
<td align="left"><a href="lwg-active.html#New">New</a><a name="2504"></a></td>
<td align="left">30.6.3 [streambuf]<a name="streambuf"></a></td>
<td align="left"><tt>basic_streambuf</tt> is not an abstract class</td>
<td align="center"><font color="red">No</font></td>
<td align="center">3</td>
<td align="left"></td>
</tr>
<tr>
<td align="right"><a href="lwg-active.html#2506">2506</a></td>
<td align="left"><a href="lwg-active.html#SG1">SG1</a><a name="2506"></a></td>
<td align="left">6.8.2 [intro.multithread]<a name="intro.multithread"></a></td>
<td align="left">Underspecification of atomics</td>
<td align="center"><font color="red">No</font></td>
<td align="center">3</td>
<td align="left"></td>
</tr>
<tr>
<td align="right"><a href="lwg-active.html#2507">2507</a></td>
<td align="left"><a href="lwg-active.html#New">New</a><a name="2507"></a></td>
<td align="left">D.18 [depr.locale.stdcvt]<a name="depr.locale.stdcvt"></a></td>
<td align="left"><tt>codecvt_mode</tt> should be a bitmask type</td>
<td align="center"><font color="red">No</font></td>
<td align="center">3</td>
<td align="left"></td>
</tr>
<tr>
<td align="right"><a href="lwg-active.html#2508">2508</a></td>
<td align="left"><a href="lwg-active.html#New">New</a><a name="2508"></a></td>
<td align="left">21.6.2.4 [new.delete.dataraces]<a name="new.delete.dataraces"></a></td>
<td align="left">&sect;[new.delete.dataraces] wording needs to be updated</td>
<td align="center"><font color="red">No</font></td>
<td align="center">3</td>
<td align="left"></td>
</tr>
<tr>
<td align="right"><a href="lwg-active.html#2511">2511</a></td>
<td align="left"><a href="lwg-active.html#New">New</a><a name="2511"></a></td>
<td align="left">23.13.4 [allocator.adaptor.members]<a name="allocator.adaptor.members"></a></td>
<td align="left"><tt>scoped_allocator_adaptor</tt> piecewise construction does not require <tt>CopyConstructible</tt></td>
<td align="center"><font color="red">No</font></td>
<td align="center">3</td>
<td align="left"></td>
</tr>
<tr>
<td align="right"><a href="lwg-active.html#2512">2512</a></td>
<td align="left"><a href="lwg-active.html#Open">Open</a><a name="2512"></a></td>
<td align="left">25.4.5.1.2 [locale.time.get.virtuals]<a name="locale.time.get.virtuals"></a></td>
<td align="left">Y2K bites; what is an "unambiguous year identifier"?</td>
<td align="center"><font color="red">No</font></td>
<td align="center">4</td>
<td align="left"></td>
</tr>
<tr>
<td align="right"><a href="lwg-active.html#2513">2513</a></td>
<td align="left"><a href="lwg-active.html#New">New</a><a name="2513"></a></td>
<td align="left">24.1 [strings.general]<a name="strings.general"></a></td>
<td align="left">Missing requirements for <tt>basic_string::value_type</tt></td>
<td align="center"><font color="red">No</font></td>
<td align="center">4</td>
<td align="left"></td>
</tr>
<tr>
<td align="right"><a href="lwg-active.html#2524">2524</a></td>
<td align="left"><a href="lwg-active.html#Open">Open</a><a name="2524"></a></td>
<td align="left">29.6.8.4.2 [rand.dist.pois.exp]<a name="rand.dist.pois.exp"></a></td>
<td align="left"><tt>generate_canonical</tt> can occasionally return 1.0</td>
<td align="center"><font color="red">No</font></td>
<td align="center">2</td>
<td align="left"></td>
</tr>
<tr>
<td align="right"><a href="lwg-active.html#2528">2528</a></td>
<td align="left"><a href="lwg-active.html#New">New</a><a name="2528"></a></td>
<td align="left">23.5.3.1 [tuple.cnstr]<a name="tuple.cnstr"></a></td>
<td align="left">Order of <tt>std::tuple</tt> construction unspecified</td>
<td align="center"><font color="red">No</font></td>
<td align="center">3</td>
<td align="left"></td>
</tr>
<tr>
<td align="right"><a href="lwg-active.html#2530">2530</a></td>
<td align="left"><a href="lwg-active.html#Open">Open</a><a name="2530"></a></td>
<td align="left">33.6.5 [futures.state]<a name="futures.state"></a></td>
<td align="left">Clarify observable side effects of releasing a shared state</td>
<td align="center"><font color="red">No</font></td>
<td align="center">3</td>
<td align="left"></td>
</tr>
<tr>
<td align="right"><a href="lwg-active.html#2532">2532</a></td>
<td align="left"><a href="lwg-active.html#Open">Open</a><a name="2532"></a></td>
<td align="left">33.6.6 [futures.promise]<a name="futures.promise"></a></td>
<td align="left">Satisfying a <tt>promise</tt> at thread exit</td>
<td align="center">Yes</td>
<td align="center">3</td>
<td align="left"></td>
</tr>
<tr>
<td align="right"><a href="lwg-active.html#2533">2533</a></td>
<td align="left"><a href="lwg-active.html#SG1">SG1</a><a name="2533"></a></td>
<td align="left">99 [concurr.ts::futures.unique_future]<a name="concurr.ts::futures.unique_future"></a></td>
<td align="left">[concurr.ts] Constrain threads where <tt>future::then</tt> can run a continuation</td>
<td align="center"><font color="red">No</font></td>
<td align="center"></td>
<td align="left"></td>
</tr>
<tr>
<td align="right"><a href="lwg-active.html#2546">2546</a></td>
<td align="left"><a href="lwg-active.html#New">New</a><a name="2546"></a></td>
<td align="left">31.13 [re.grammar]<a name="re.grammar"></a></td>
<td align="left">Implementability of locale-sensitive <em>UnicodeEscapeSequence</em> matching</td>
<td align="center"><font color="red">No</font></td>
<td align="center">4</td>
<td align="left"></td>
</tr>
<tr>
<td align="right"><a href="lwg-active.html#2547">2547</a></td>
<td align="left"><a href="lwg-active.html#New">New</a><a name="2547"></a></td>
<td align="left">23.14.7 [comparisons]<a name="comparisons"></a></td>
<td align="left">Container requirements (and other library text) should say "strict total order", not just "total order"</td>
<td align="center"><font color="red">No</font></td>
<td align="center">3</td>
<td align="left"></td>
</tr>
<tr>
<td align="right"><a href="lwg-active.html#2561">2561</a></td>
<td align="left"><a href="lwg-active.html#New">New</a><a name="2561"></a></td>
<td align="left">99 [fund.ts.v2::optional.object.swap]<a name="fund.ts.v2::optional.object.swap"></a></td>
<td align="left">[fund.ts.v2] Incorrect exception specifications for 'swap' in C++ Extensions for Library Fundamentals</td>
<td align="center"><font color="red">No</font></td>
<td align="center">3</td>
<td align="left"></td>
</tr>
<tr>
<td align="right"><a href="lwg-active.html#2563">2563</a></td>
<td align="left"><a href="lwg-active.html#New">New</a><a name="2563"></a></td>
<td align="left">20.5.5.5 [member.functions]<a name="member.functions"></a></td>
<td align="left">LWG 2259 relaxes requirements, perhaps unintentionally</td>
<td align="center"><font color="red">No</font></td>
<td align="center">2</td>
<td align="left"></td>
</tr>
<tr>
<td align="right"><a href="lwg-active.html#2564">2564</a></td>
<td align="left"><a href="lwg-active.html#New">New</a><a name="2564"></a></td>
<td align="left">99 [fund.ts.v2::func.wrap.func]<a name="fund.ts.v2::func.wrap.func"></a></td>
<td align="left">[fund.ts.v2] <tt>std::experimental::function</tt> constructors taking allocator arguments may throw exceptions</td>
<td align="center">Yes</td>
<td align="center">3</td>
<td align="left"></td>
</tr>
<tr>
<td align="right"><a href="lwg-active.html#2592">2592</a></td>
<td align="left"><a href="lwg-active.html#New">New</a><a name="2592"></a></td>
<td align="left">23.17.2 [time.syn]<a name="time.syn"></a></td>
<td align="left">Require that <tt>chrono::duration_cast</tt>s from smaller durations to larger durations do not overflow</td>
<td align="center">Yes</td>
<td align="center">4</td>
<td align="left"></td>
</tr>
<tr>
<td align="right"><a href="lwg-active.html#2594">2594</a></td>
<td align="left"><a href="lwg-active.html#New">New</a><a name="2594"></a></td>
<td align="left">23.11.3 [util.smartptr.shared]<a name="util.smartptr.shared"></a></td>
<td align="left">Contradicting definition of empty <tt>shared_ptr</tt> on <tt>shared_ptr(nullptr, d)</tt></td>
<td align="center">Yes</td>
<td align="center">3</td>
<td align="left"></td>
</tr>
<tr>
<td align="right"><a href="lwg-active.html#2595">2595</a></td>
<td align="left"><a href="lwg-active.html#New">New</a><a name="2595"></a></td>
<td align="left">27.5.1.1 [reverse.iterator]<a name="reverse.iterator"></a></td>
<td align="left"><tt>reverse_iterator::operator[]</tt>'s return type revisited</td>
<td align="center">Yes</td>
<td align="center">3</td>
<td align="left"></td>
</tr>
<tr>
<td align="right"><a href="lwg-active.html#2599">2599</a></td>
<td align="left"><a href="lwg-active.html#New">New</a><a name="2599"></a></td>
<td align="left">23.2.6 [declval]<a name="declval"></a></td>
<td align="left">Library incomplete type permission phrase is unclear</td>
<td align="center"><font color="red">No</font></td>
<td align="center">3</td>
<td align="left"></td>
</tr>
<tr>
<td align="right"><a href="lwg-active.html#2600">2600</a></td>
<td align="left"><a href="lwg-active.html#LEWG">LEWG</a><a name="2600"></a></td>
<td align="left">30.5.3.5 [ios.base.storage]<a name="ios.base.storage"></a></td>
<td align="left"><tt>ios_base</tt> must store inaccessible iostate flags</td>
<td align="center"><font color="red">No</font></td>
<td align="center"></td>
<td align="left"></td>
</tr>
<tr>
<td align="right"><a href="lwg-active.html#2675">2675</a></td>
<td align="left"><a href="lwg-active.html#New">New</a><a name="2675"></a></td>
<td align="left">30.5.3.6 [ios.base.callback]<a name="ios.base.callback"></a></td>
<td align="left"><tt>register_callback</tt> can fail</td>
<td align="center"><font color="red">No</font></td>
<td align="center">3</td>
<td align="left"></td>
</tr>
<tr>
<td align="right"><a href="lwg-active.html#2682">2682</a></td>
<td align="left"><a href="lwg-active.html#Review">Review</a><a name="2682"></a></td>
<td align="left">30.11.14.3 [fs.op.copy]<a name="fs.op.copy"></a></td>
<td align="left"><code>filesystem::copy()</code> won't create a symlink to a directory</td>
<td align="center">Yes</td>
<td align="center">2</td>
<td align="left"></td>
</tr>
<tr>
<td align="right"><a href="lwg-active.html#2690">2690</a></td>
<td align="left"><a href="lwg-active.html#LEWG">LEWG</a><a name="2690"></a></td>
<td align="left">23.14.4 [func.invoke]<a name="func.invoke"></a></td>
<td align="left"><tt>invoke&lt;R&gt;</tt></td>
<td align="center">Yes</td>
<td align="center"></td>
<td align="left"></td>
</tr>
<tr>
<td align="right"><a href="lwg-active.html#2691">2691</a></td>
<td align="left"><a href="lwg-active.html#New">New</a><a name="2691"></a></td>
<td align="left">25.4.6.3 [locale.moneypunct]<a name="locale.moneypunct"></a></td>
<td align="left"><tt>money_base::space</tt> and <tt>do_put</tt>: U+0020 versus <tt>fill</tt></td>
<td align="center">Yes</td>
<td align="center">3</td>
<td align="left"></td>
</tr>
<tr>
<td align="right"><a href="lwg-active.html#2693">2693</a></td>
<td align="left"><a href="lwg-active.html#New">New</a><a name="2693"></a></td>
<td align="left">29.5 [complex.numbers]<a name="complex.numbers"></a></td>
<td align="left"><tt>constexpr</tt> for various <tt>std::complex</tt> arithmetic and value operators</td>
<td align="center"><font color="red">No</font></td>
<td align="center">3</td>
<td align="left"></td>
</tr>
<tr>
<td align="right"><a href="lwg-active.html#2695">2695</a></td>
<td align="left"><a href="lwg-active.html#New">New</a><a name="2695"></a></td>
<td align="left">20.5.5.5 [member.functions]<a name="member.functions"></a></td>
<td align="left">"As if" unclear in [member.functions]</td>
<td align="center"><font color="red">No</font></td>
<td align="center">3</td>
<td align="left"></td>
</tr>
<tr>
<td align="right"><a href="lwg-active.html#2697">2697</a></td>
<td align="left"><a href="lwg-active.html#Review">Review</a><a name="2697"></a></td>
<td align="left">99 [concurr.ts::futures.unique_future]<a name="concurr.ts::futures.unique_future"></a></td>
<td align="left">[concurr.ts] Behavior of <tt>future/shared_future</tt> unwrapping constructor when given an invalid <tt>future</tt></td>
<td align="center">Yes</td>
<td align="center">2</td>
<td align="left"></td>
</tr>
<tr>
<td align="right"><a href="lwg-active.html#2702">2702</a></td>
<td align="left"><a href="lwg-active.html#New">New</a><a name="2702"></a></td>
<td align="left">25.4.2.2.2 [facet.num.put.virtuals]<a name="facet.num.put.virtuals"></a></td>
<td align="left"><tt>num_put::do_put(..., bool)</tt> performs ill-formed <tt>do_put</tt> call</td>
<td align="center"><font color="red">No</font></td>
<td align="center">3</td>
<td align="left"></td>
</tr>
<tr>
<td align="right"><a href="lwg-active.html#2703">2703</a></td>
<td align="left"><a href="lwg-active.html#New">New</a><a name="2703"></a></td>
<td align="left">25.4.2.2.2 [facet.num.put.virtuals]</td>
<td align="left">No provision for fill-padding when <tt>boolalpha</tt> is set</td>
<td align="center"><font color="red">No</font></td>
<td align="center">3</td>
<td align="left"></td>
</tr>
<tr>
<td align="right"><a href="lwg-active.html#2705">2705</a></td>
<td align="left"><a href="lwg-active.html#New">New</a><a name="2705"></a></td>
<td align="left">26.2.3 [sequence.reqmts]<a name="sequence.reqmts"></a></td>
<td align="left">Questionable precondition on Sequence containers <tt>a.assign(n, t)</tt></td>
<td align="center">Yes</td>
<td align="center">3</td>
<td align="left"></td>
</tr>
<tr>
<td align="right"><a href="lwg-active.html#2708">2708</a></td>
<td align="left"><a href="lwg-active.html#Review">Review</a><a name="2708"></a></td>
<td align="left">30.11.13.1 [fs.rec.dir.itr.members]<a name="fs.rec.dir.itr.members"></a></td>
<td align="left"><tt>recursive_directory_iterator::recursion_pending()</tt> is incorrectly specified</td>
<td align="center">Yes</td>
<td align="center">2</td>
<td align="left"></td>
</tr>
<tr>
<td align="right"><a href="lwg-active.html#2713">2713</a></td>
<td align="left"><a href="lwg-active.html#New">New</a><a name="2713"></a></td>
<td align="left">26.5 [unord]<a name="unord"></a></td>
<td align="left">More missing allocator-extended constructors for unordered containers</td>
<td align="center">Yes</td>
<td align="center">3</td>
<td align="left"></td>
</tr>
<tr>
<td align="right"><a href="lwg-active.html#2714">2714</a></td>
<td align="left"><a href="lwg-active.html#New">New</a><a name="2714"></a></td>
<td align="left">29.5.6 [complex.ops]<a name="complex.ops"></a></td>
<td align="left"><tt>complex</tt> stream extraction underspecified</td>
<td align="center">Yes</td>
<td align="center">3</td>
<td align="left"></td>
</tr>
<tr>
<td align="right"><a href="lwg-active.html#2730">2730</a></td>
<td align="left"><a href="lwg-active.html#Open">Open</a><a name="2730"></a></td>
<td align="left">21.3.4 [numeric.limits]<a name="numeric.limits"></a></td>
<td align="left"><tt>numeric_limits</tt> primary template definition</td>
<td align="center"><font color="red">No</font></td>
<td align="center">3</td>
<td align="left"></td>
</tr>
<tr>
<td align="right"><a href="lwg-active.html#2731">2731</a></td>
<td align="left"><a href="lwg-active.html#Open">Open</a><a name="2731"></a></td>
<td align="left">33.4.4.1 [thread.lock.guard]<a name="thread.lock.guard"></a></td>
<td align="left">Existence of <tt>lock_guard&lt;MutexTypes...&gt;::mutex_type</tt> typedef unclear</td>
<td align="center">Yes</td>
<td align="center">3</td>
<td align="left"></td>
</tr>
<tr>
<td align="right"><a href="lwg-active.html#2737">2737</a></td>
<td align="left"><a href="lwg-active.html#New">New</a><a name="2737"></a></td>
<td align="left">21.6.2.1 [new.delete.single]<a name="new.delete.single"></a></td>
<td align="left">Consider relaxing object size restrictions for single-object allocation functions</td>
<td align="center"><font color="red">No</font></td>
<td align="center">3</td>
<td align="left"></td>
</tr>
<tr>
<td align="right"><a href="lwg-active.html#2741">2741</a></td>
<td align="left"><a href="lwg-active.html#Open">Open</a><a name="2741"></a></td>
<td align="left">28.7.4 [alg.partitions]<a name="alg.partitions"></a></td>
<td align="left"><tt>is_partitioned</tt> requirements need updating</td>
<td align="center">Yes</td>
<td align="center">3</td>
<td align="left"></td>
</tr>
<tr>
<td align="right"><a href="lwg-active.html#2743">2743</a></td>
<td align="left"><a href="lwg-active.html#New">New</a><a name="2743"></a></td>
<td align="left">26.2.4.1 [container.node.overview]<a name="container.node.overview"></a></td>
<td align="left">p0083r3 <tt>node_handle</tt> private members missing "exposition only" comment</td>
<td align="center"><font color="red">No</font></td>
<td align="center">3</td>
<td align="left"></td>
</tr>
<tr>
<td align="right"><a href="lwg-active.html#2746">2746</a></td>
<td align="left"><a href="lwg-active.html#New">New</a><a name="2746"></a></td>
<td align="left">23.6.3 [optional.optional]<a name="optional.optional"></a></td>
<td align="left">Inconsistency between requirements for <tt>emplace</tt> between <tt>optional</tt> and <tt>variant</tt></td>
<td align="center"><font color="red">No</font></td>
<td align="center">3</td>
<td align="left"></td>
</tr>
<tr>
<td align="right"><a href="lwg-active.html#2751">2751</a></td>
<td align="left"><a href="lwg-active.html#New">New</a><a name="2751"></a></td>
<td align="left">23.11.3.2 [util.smartptr.shared.dest]<a name="util.smartptr.shared.dest"></a></td>
<td align="left"><tt>shared_ptr</tt> deleter not specified to observe expired <tt>weak_ptr</tt> instances</td>
<td align="center"><font color="red">No</font></td>
<td align="center">4</td>
<td align="left"></td>
</tr>
<tr>
<td align="right"><a href="lwg-active.html#2762">2762</a></td>
<td align="left"><a href="lwg-active.html#LEWG">LEWG</a><a name="2762"></a></td>
<td align="left">23.11.1.2.4 [unique.ptr.single.observers]<a name="unique.ptr.single.observers"></a></td>
<td align="left"><tt>unique_ptr operator*()</tt> should be <tt>noexcept</tt></td>
<td align="center">Yes</td>
<td align="center">3</td>
<td align="left"></td>
</tr>
<tr>
<td align="right"><a href="lwg-active.html#2766">2766</a></td>
<td align="left"><a href="lwg-active.html#New">New</a><a name="2766"></a></td>
<td align="left">23.4.3 [pairs.spec]<a name="pairs.spec"></a></td>
<td align="left">Swapping non-swappable types</td>
<td align="center">Yes</td>
<td align="center">3</td>
<td align="left"></td>
</tr>
<tr>
<td align="right"><a href="lwg-active.html#2774">2774</a></td>
<td align="left"><a href="lwg-active.html#New">New</a><a name="2774"></a></td>
<td align="left">23.14.13.2.1 [func.wrap.func.con]<a name="func.wrap.func.con"></a></td>
<td align="left"><tt>std::function</tt> construction vs assignment</td>
<td align="center"><font color="red">No</font></td>
<td align="center">3</td>
<td align="left"></td>
</tr>
<tr>
<td align="right"><a href="lwg-active.html#2776">2776</a></td>
<td align="left"><a href="lwg-active.html#New">New</a><a name="2776"></a></td>
<td align="left">23.11.3.5 [util.smartptr.shared.obs]<a name="util.smartptr.shared.obs"></a></td>
<td align="left"><tt>shared_ptr unique()</tt> and <tt>use_count()</tt></td>
<td align="center"><font color="red">No</font></td>
<td align="center">2</td>
<td align="left"></td>
</tr>
<tr>
<td align="right"><a href="lwg-active.html#2780">2780</a></td>
<td align="left"><a href="lwg-active.html#LEWG">LEWG</a><a name="2780"></a></td>
<td align="left">24.4 [string.view]<a name="string.view"></a></td>
<td align="left"><tt>basic_string_view::copy</tt> is missing <tt>constexpr</tt></td>
<td align="center">Yes</td>
<td align="center">2</td>
<td align="left"></td>
</tr>
<tr>
<td align="right"><a href="lwg-active.html#2797">2797</a></td>
<td align="left"><a href="lwg-active.html#Open">Open</a><a name="2797"></a></td>
<td align="left">23.15.2 [meta.type.synop]<a name="meta.type.synop"></a></td>
<td align="left">Trait precondition violations</td>
<td align="center">Yes</td>
<td align="center">2</td>
<td align="left"></td>
</tr>
<tr>
<td align="right"><a href="lwg-active.html#2800">2800</a></td>
<td align="left"><a href="lwg-active.html#Open">Open</a><a name="2800"></a></td>
<td align="left">23.2.2 [utility.swap]<a name="utility.swap"></a></td>
<td align="left"><tt>constexpr swap</tt></td>
<td align="center"><font color="red">No</font></td>
<td align="center">3</td>
<td align="left"></td>
</tr>
<tr>
<td align="right"><a href="lwg-active.html#2808">2808</a></td>
<td align="left"><a href="lwg-active.html#New">New</a><a name="2808"></a></td>
<td align="left">30.5.4.2 [fpos.operations]<a name="fpos.operations"></a></td>
<td align="left">Requirements for <tt>fpos</tt> and <tt>stateT</tt></td>
<td align="center"><font color="red">No</font></td>
<td align="center">4</td>
<td align="left"></td>
</tr>
<tr>
<td align="right"><a href="lwg-active.html#2811">2811</a></td>
<td align="left"><a href="lwg-active.html#New">New</a><a name="2811"></a></td>
<td align="left">23.6.3.1 [optional.ctor]<a name="optional.ctor"></a></td>
<td align="left">"Selected constructor" wording is incorrect for <tt>optional</tt>/<tt>variant</tt>/<tt>any</tt></td>
<td align="center"><font color="red">No</font></td>
<td align="center">3</td>
<td align="left"></td>
</tr>
<tr>
<td align="right"><a href="lwg-active.html#2813">2813</a></td>
<td align="left"><a href="lwg-active.html#Open">Open</a><a name="2813"></a></td>
<td align="left">23.14.13.2.1 [func.wrap.func.con]<a name="func.wrap.func.con"></a></td>
<td align="left"><tt>std::function</tt> should not return dangling references</td>
<td align="center">Yes</td>
<td align="center">2</td>
<td align="left"></td>
</tr>
<tr>
<td align="right"><a href="lwg-active.html#2814">2814</a></td>
<td align="left"><a href="lwg-active.html#LEWG">LEWG</a><a name="2814"></a></td>
<td align="left">99 [fund.ts.v2::func.wrap.func.con]<a name="fund.ts.v2::func.wrap.func.con"></a></td>
<td align="left">[fund.ts.v2] <tt>to_array</tt> should take rvalue reference as well</td>
<td align="center">Yes</td>
<td align="center">3</td>
<td align="left"></td>
</tr>
<tr>
<td align="right"><a href="lwg-active.html#2815">2815</a></td>
<td align="left"><a href="lwg-active.html#New">New</a><a name="2815"></a></td>
<td align="left">21.5 [support.start.term]<a name="support.start.term"></a></td>
<td align="left"><tt>quick_exit</tt> can deadlock</td>
<td align="center">Yes</td>
<td align="center">3</td>
<td align="left"></td>
</tr>
<tr>
<td align="right"><a href="lwg-active.html#2818">2818</a></td>
<td align="left"><a href="lwg-active.html#New">New</a><a name="2818"></a></td>
<td align="left">20.5.1.1 [contents]<a name="contents"></a></td>
<td align="left"><tt>"::std::"</tt> everywhere rule needs tweaking</td>
<td align="center"><font color="red">No</font></td>
<td align="center">2</td>
<td align="left"></td>
</tr>
<tr>
<td align="right"><a href="lwg-active.html#2819">2819</a></td>
<td align="left"><a href="lwg-active.html#New">New</a><a name="2819"></a></td>
<td align="left">33.2.5 [thread.req.lockable]<a name="thread.req.lockable"></a></td>
<td align="left">Unspecified <i>Return type:</i> elements</td>
<td align="center"><font color="red">No</font></td>
<td align="center">3</td>
<td align="left"></td>
</tr>
<tr>
<td align="right"><a href="lwg-active.html#2820">2820</a></td>
<td align="left"><a href="lwg-active.html#Open">Open</a><a name="2820"></a></td>
<td align="left">21.4 [cstdint]<a name="cstdint"></a></td>
<td align="left">Clarify <tt>&lt;cstdint&gt;</tt> macros</td>
<td align="center">Yes</td>
<td align="center">3</td>
<td align="left"></td>
</tr>
<tr>
<td align="right"><a href="lwg-active.html#2823">2823</a></td>
<td align="left"><a href="lwg-active.html#Open">Open</a><a name="2823"></a></td>
<td align="left">26.3.7.1 [array.overview]<a name="array.overview"></a></td>
<td align="left"><tt>std::array</tt> initialization is still not permissive enough</td>
<td align="center">Yes</td>
<td align="center">3</td>
<td align="left"></td>
</tr>
<tr>
<td align="right"><a href="lwg-active.html#2825">2825</a></td>
<td align="left"><a href="lwg-active.html#LEWG">LEWG</a><a name="2825"></a></td>
<td align="left">23.6.3 [optional.optional]<a name="optional.optional"></a></td>
<td align="left">LWG 2756 breaks class template argument deduction for <tt>optional</tt></td>
<td align="center"><font color="red">No</font></td>
<td align="center">2</td>
<td align="left"></td>
</tr>
<tr>
<td align="right"><a href="lwg-active.html#2827">2827</a></td>
<td align="left"><a href="lwg-active.html#New">New</a><a name="2827"></a></td>
<td align="left">23.15.4.3 [meta.unary.prop]<a name="meta.unary.prop"></a></td>
<td align="left"><tt>is_trivially_constructible</tt> and non-trivial destructors</td>
<td align="center"><font color="red">No</font></td>
<td align="center">3</td>
<td align="left"></td>
</tr>
<tr>
<td align="right"><a href="lwg-active.html#2829">2829</a></td>
<td align="left"><a href="lwg-active.html#New">New</a><a name="2829"></a></td>
<td align="left">23.6.3.5 [optional.observe]<a name="optional.observe"></a></td>
<td align="left">LWG 2740 leaves behind vacuous words</td>
<td align="center"><font color="red">No</font></td>
<td align="center">2</td>
<td align="left"></td>
</tr>
<tr>
<td align="right"><a href="lwg-active.html#2832">2832</a></td>
<td align="left"><a href="lwg-active.html#New">New</a><a name="2832"></a></td>
<td align="left">30.5.4.2 [fpos.operations]<a name="fpos.operations"></a></td>
<td align="left">&sect;[fpos.operations] strange requirement for <tt>P(i)</tt></td>
<td align="center"><font color="red">No</font></td>
<td align="center">3</td>
<td align="left"></td>
</tr>
<tr>
<td align="right"><a href="lwg-active.html#2833">2833</a></td>
<td align="left"><a href="lwg-active.html#Open">Open</a><a name="2833"></a></td>
<td align="left">23.7.3.1 [variant.ctor]<a name="variant.ctor"></a></td>
<td align="left">Library needs to specify what it means when it declares a function <tt>constexpr</tt></td>
<td align="center">Yes</td>
<td align="center">2</td>
<td align="left"></td>
</tr>
<tr>
<td align="right"><a href="lwg-active.html#2836">2836</a></td>
<td align="left"><a href="lwg-active.html#New">New</a><a name="2836"></a></td>
<td align="left">24.3.2 [basic.string]<a name="basic.string"></a></td>
<td align="left">More string operations should be <tt>noexcept</tt></td>
<td align="center">Yes</td>
<td align="center">2</td>
<td align="left"></td>
</tr>
<tr>
<td align="right"><a href="lwg-active.html#2839">2839</a></td>
<td align="left"><a href="lwg-active.html#Open">Open</a><a name="2839"></a></td>
<td align="left">20.5.5.15 [lib.types.movedfrom]<a name="lib.types.movedfrom"></a></td>
<td align="left">Self-move-assignment of library types, again</td>
<td align="center">Yes</td>
<td align="center">2</td>
<td align="left"></td>
</tr>
<tr>
<td align="right"><a href="lwg-active.html#2840">2840</a></td>
<td align="left"><a href="lwg-active.html#Open">Open</a><a name="2840"></a></td>
<td align="left">30.11.12.1 [fs.dir.itr.members]<a name="fs.dir.itr.members"></a></td>
<td align="left"><tt>directory_iterator::increment</tt> is seemingly narrow-contract but marked <tt>noexcept</tt></td>
<td align="center">Yes</td>
<td align="center">2</td>
<td align="left"></td>
</tr>
<tr>
<td align="right"><a href="lwg-active.html#2841">2841</a></td>
<td align="left"><a href="lwg-active.html#New">New</a><a name="2841"></a></td>
<td align="left">24 [strings]<a name="strings"></a></td>
<td align="left">Use of "Equivalent to" in [strings]</td>
<td align="center"><font color="red">No</font></td>
<td align="center">3</td>
<td align="left"></td>
</tr>
<tr>
<td align="right"><a href="lwg-active.html#2844">2844</a></td>
<td align="left"><a href="lwg-active.html#New">New</a><a name="2844"></a></td>
<td align="left">26.2.6 [associative.reqmts]<a name="associative.reqmts"></a></td>
<td align="left">Stability of <tt>a_uniq.insert(i, j)</tt></td>
<td align="center"><font color="red">No</font></td>
<td align="center">3</td>
<td align="left"></td>
</tr>
<tr>
<td align="right"><a href="lwg-active.html#2845">2845</a></td>
<td align="left"><a href="lwg-active.html#New">New</a><a name="2845"></a></td>
<td align="left">23.15.1 [meta.rqmts]<a name="meta.rqmts"></a></td>
<td align="left"><tt>enable_if</tt>, <tt>result_of</tt>, <tt>common_type</tt> and <tt>aligned_storage</tt> do not meet the definition 
of <tt>TransformationTrait</tt></td>
<td align="center"><font color="red">No</font></td>
<td align="center">3</td>
<td align="left"></td>
</tr>
<tr>
<td align="right"><a href="lwg-active.html#2846">2846</a></td>
<td align="left"><a href="lwg-active.html#New">New</a><a name="2846"></a></td>
<td align="left">29.5.9 [cmplx.over]<a name="cmplx.over"></a></td>
<td align="left">Undefined phrase "effectively cast"</td>
<td align="center"><font color="red">No</font></td>
<td align="center">3</td>
<td align="left"></td>
</tr>
<tr>
<td align="right"><a href="lwg-active.html#2847">2847</a></td>
<td align="left"><a href="lwg-active.html#New">New</a><a name="2847"></a></td>
<td align="left">29.9.1 [cmath.syn]<a name="cmath.syn"></a></td>
<td align="left"><tt>sin(float)</tt> should call <tt>sinf(float)</tt></td>
<td align="center"><font color="red">No</font></td>
<td align="center">3</td>
<td align="left"></td>
</tr>
<tr>
<td align="right"><a href="lwg-active.html#2848">2848</a></td>
<td align="left"><a href="lwg-active.html#New">New</a><a name="2848"></a></td>
<td align="left">23.12.5.2 [mem.res.pool.options]<a name="mem.res.pool.options"></a></td>
<td align="left">Pass-through threshold for pool allocator</td>
<td align="center"><font color="red">No</font></td>
<td align="center">3</td>
<td align="left"></td>
</tr>
<tr>
<td align="right"><a href="lwg-active.html#2858">2858</a></td>
<td align="left"><a href="lwg-active.html#New">New</a><a name="2858"></a></td>
<td align="left">27.5.1 [reverse.iterators]<a name="reverse.iterators"></a></td>
<td align="left">LWG 2472: actually an incompatibility with C++03</td>
<td align="center">Yes</td>
<td align="center">4</td>
<td align="left"></td>
</tr>
<tr>
<td align="right"><a href="lwg-active.html#2859">2859</a></td>
<td align="left"><a href="lwg-active.html#Core">Core</a><a name="2859"></a></td>
<td align="left">21.6.4 [ptr.launder]<a name="ptr.launder"></a></td>
<td align="left">Definition of <em>reachable</em> in [ptr.launder] misses pointer arithmetic from pointer-interconvertible object</td>
<td align="center">Yes</td>
<td align="center">2</td>
<td align="left"></td>
</tr>
<tr>
<td align="right"><a href="lwg-active.html#2860">2860</a></td>
<td align="left"><a href="lwg-active.html#Core">Core</a><a name="2860"></a></td>
<td align="left">21.6.4 [ptr.launder]</td>
<td align="left"><tt>launder</tt> and base class subobjects</td>
<td align="center">Yes</td>
<td align="center">2</td>
<td align="left"></td>
</tr>
<tr>
<td align="right"><a href="lwg-active.html#2881">2881</a></td>
<td align="left"><a href="lwg-active.html#New">New</a><a name="2881"></a></td>
<td align="left">23.7.3 [variant.variant]<a name="variant.variant"></a></td>
<td align="left">Adopt section III of P0308R0</td>
<td align="center"><font color="red">No</font></td>
<td align="center">3</td>
<td align="left"></td>
</tr>
<tr>
<td align="right"><a href="lwg-active.html#2883">2883</a></td>
<td align="left"><a href="lwg-active.html#LEWG">LEWG</a><a name="2883"></a></td>
<td align="left">24.4 [string.view]<a name="string.view"></a></td>
<td align="left">The standard library should provide <tt>string_view</tt> parameters instead or in addition for functions 
      defined with <tt>char const *</tt> or <tt>string const &amp;</tt> as parameter types.</td>
<td align="center"><font color="red">No</font></td>
<td align="center"></td>
<td align="left"></td>
</tr>
<tr>
<td align="right"><a href="lwg-active.html#2884">2884</a></td>
<td align="left"><a href="lwg-active.html#LEWG">LEWG</a><a name="2884"></a></td>
<td align="left">26 [containers]<a name="containers"></a></td>
<td align="left">Relational operators for containers should sfinae; if the underlying type is not comparable, neither should the container be</td>
<td align="center"><font color="red">No</font></td>
<td align="center"></td>
<td align="left"></td>
</tr>
<tr>
<td align="right"><a href="lwg-active.html#2885">2885</a></td>
<td align="left"><a href="lwg-active.html#LEWG">LEWG</a><a name="2885"></a></td>
<td align="left">26 [containers]</td>
<td align="left">The relational operators of <tt>optional</tt> and <tt>variant</tt> completely reflect the semantics of the element 
types &mdash; this is inconsistent with other types in the library</td>
<td align="center"><font color="red">No</font></td>
<td align="center"></td>
<td align="left"></td>
</tr>
<tr>
<td align="right"><a href="lwg-active.html#2892">2892</a></td>
<td align="left"><a href="lwg-active.html#New">New</a><a name="2892"></a></td>
<td align="left">20.5.5.6 [constexpr.functions]<a name="constexpr.functions"></a></td>
<td align="left">Relax the prohibition on libraries adding <tt>constexpr</tt></td>
<td align="center">Yes</td>
<td align="center">1</td>
<td align="left"></td>
</tr>
<tr>
<td align="right"><a href="lwg-active.html#2894">2894</a></td>
<td align="left"><a href="lwg-active.html#Open">Open</a><a name="2894"></a></td>
<td align="left">23.14.4 [func.invoke]<a name="func.invoke"></a></td>
<td align="left">The function template <tt>std::apply()</tt> is required to be <tt>constexpr</tt>, but <tt>std::invoke()</tt> isn't</td>
<td align="center">Yes</td>
<td align="center">3</td>
<td align="left"></td>
</tr>
<tr>
<td align="right"><a href="lwg-active.html#2897">2897</a></td>
<td align="left"><a href="lwg-active.html#Open">Open</a><a name="2897"></a></td>
<td align="left">26.3.7.1 [array.overview]<a name="array.overview"></a></td>
<td align="left"><tt>array::iterator</tt> and <tt>array::const_iterator</tt> should be literal types</td>
<td align="center">Yes</td>
<td align="center">2</td>
<td align="left"></td>
</tr>
<tr>
<td align="right"><a href="lwg-active.html#2899">2899</a></td>
<td align="left"><a href="lwg-active.html#Open">Open</a><a name="2899"></a></td>
<td align="left">23.5 [tuple]<a name="tuple"></a></td>
<td align="left"><tt>is_(nothrow_)move_constructible</tt> and <tt>tuple</tt>, <tt>optional</tt> and <tt>unique_ptr</tt></td>
<td align="center">Yes</td>
<td align="center">2</td>
<td align="left"></td>
</tr>
<tr>
<td align="right"><a href="lwg-active.html#2906">2906</a></td>
<td align="left"><a href="lwg-active.html#New">New</a><a name="2906"></a></td>
<td align="left">23.11.3.1 [util.smartptr.shared.const]<a name="util.smartptr.shared.const"></a></td>
<td align="left">There is no ability to supply an allocator for the control block when constructing a <tt>shared_ptr</tt> from a 
<tt>unique_ptr</tt></td>
<td align="center"><font color="red">No</font></td>
<td align="center">3</td>
<td align="left"></td>
</tr>
<tr>
<td align="right"><a href="lwg-active.html#2922">2922</a></td>
<td align="left"><a href="lwg-active.html#LEWG">LEWG</a><a name="2922"></a></td>
<td align="left">23.15.2 [meta.type.synop]<a name="meta.type.synop"></a></td>
<td align="left">The <tt>*_constant&lt;&gt;</tt> templates do not make use of <tt>template&lt;auto&gt;</tt></td>
<td align="center"><font color="red">No</font></td>
<td align="center"></td>
<td align="left"></td>
</tr>
<tr>
<td align="right"><a href="lwg-active.html#2923">2923</a></td>
<td align="left"><a href="lwg-active.html#New">New</a><a name="2923"></a></td>
<td align="left">29.9.1 [cmath.syn]<a name="cmath.syn"></a></td>
<td align="left"><tt>noexcept</tt> is inconsistently applied across headers which import components of the C standard library</td>
<td align="center"><font color="red">No</font></td>
<td align="center">4</td>
<td align="left"></td>
</tr>
<tr>
<td align="right"><a href="lwg-active.html#2929">2929</a></td>
<td align="left"><a href="lwg-active.html#New">New</a><a name="2929"></a></td>
<td align="left">24.3.2.6.3 [string.assign]<a name="string.assign"></a></td>
<td align="left"><tt>basic_string</tt> misuses "<i>Effects:</i> Equivalent to"</td>
<td align="center">Yes</td>
<td align="center">3</td>
<td align="left"></td>
</tr>
<tr>
<td align="right"><a href="lwg-active.html#2931">2931</a></td>
<td align="left"><a href="lwg-active.html#Open">Open</a><a name="2931"></a></td>
<td align="left">27.4.3 [iterator.operations]<a name="iterator.operations"></a></td>
<td align="left">Missed optimization opportunity with single-argument <tt>std::next</tt></td>
<td align="center"><font color="red">No</font></td>
<td align="center">3</td>
<td align="left"></td>
</tr>
<tr>
<td align="right"><a href="lwg-active.html#2933">2933</a></td>
<td align="left"><a href="lwg-active.html#New">New</a><a name="2933"></a></td>
<td align="left">23.5.3.4 [tuple.creation]<a name="tuple.creation"></a></td>
<td align="left">PR for LWG 2773 could be clearer</td>
<td align="center">Yes</td>
<td align="center">3</td>
<td align="left"></td>
</tr>
<tr>
<td align="right"><a href="lwg-active.html#2936">2936</a></td>
<td align="left"><a href="lwg-active.html#Review">Review</a><a name="2936"></a></td>
<td align="left">30.11.7.4.8 [fs.path.compare]<a name="fs.path.compare"></a></td>
<td align="left">Path comparison is defined in terms of the generic format</td>
<td align="center">Yes</td>
<td align="center">2</td>
<td align="left"></td>
</tr>
<tr>
<td align="right"><a href="lwg-active.html#2938">2938</a></td>
<td align="left"><a href="lwg-active.html#New">New</a><a name="2938"></a></td>
<td align="left">24.4.2 [string.view.template]<a name="string.view.template"></a></td>
<td align="left"><tt>basic_string_view::const_iterator</tt> should be literal types</td>
<td align="center">Yes</td>
<td align="center">2</td>
<td align="left"></td>
</tr>
<tr>
<td align="right"><a href="lwg-active.html#2939">2939</a></td>
<td align="left"><a href="lwg-active.html#New">New</a><a name="2939"></a></td>
<td align="left">23.15.2 [meta.type.synop]<a name="meta.type.synop"></a></td>
<td align="left">Some type-completeness constraints of traits are overspecified</td>
<td align="center"><font color="red">No</font></td>
<td align="center">2</td>
<td align="left"></td>
</tr>
<tr>
<td align="right"><a href="lwg-active.html#2943">2943</a></td>
<td align="left"><a href="lwg-active.html#Open">Open</a><a name="2943"></a></td>
<td align="left">30.9.2.3 [filebuf.members]<a name="filebuf.members"></a></td>
<td align="left">Problematic specification of the wide version of <tt>basic_filebuf::open</tt></td>
<td align="center">Yes</td>
<td align="center">2</td>
<td align="left"></td>
</tr>
<tr>
<td align="right"><a href="lwg-active.html#2947">2947</a></td>
<td align="left"><a href="lwg-active.html#New">New</a><a name="2947"></a></td>
<td align="left">30.11.9.1 [fs.enum.path.format]<a name="fs.enum.path.format"></a></td>
<td align="left">Clarify several filesystem terms</td>
<td align="center"><font color="red">No</font></td>
<td align="center">3</td>
<td align="left"></td>
</tr>
<tr>
<td align="right"><a href="lwg-active.html#2949">2949</a></td>
<td align="left"><a href="lwg-active.html#New">New</a><a name="2949"></a></td>
<td align="left">20 [library]<a name="library"></a></td>
<td align="left">Unclear complexity requirements: space vs. time</td>
<td align="center"><font color="red">No</font></td>
<td align="center">4</td>
<td align="left"></td>
</tr>
<tr>
<td align="right"><a href="lwg-active.html#2951">2951</a></td>
<td align="left"><a href="lwg-active.html#New">New</a><a name="2951"></a></td>
<td align="left">27.4.1 [iterator.traits]<a name="iterator.traits"></a></td>
<td align="left"><tt>iterator_traits</tt> should SFINAE for <tt>void*</tt> and function pointers</td>
<td align="center">Yes</td>
<td align="center">3</td>
<td align="left"></td>
</tr>
<tr>
<td align="right"><a href="lwg-active.html#2957">2957</a></td>
<td align="left"><a href="lwg-active.html#New">New</a><a name="2957"></a></td>
<td align="left">23.14.11.3 [func.bind.bind]<a name="func.bind.bind"></a></td>
<td align="left"><tt>bind</tt>'s specification doesn't apply the <i>cv</i>-qualification of the call wrapper to the callable object</td>
<td align="center">Yes</td>
<td align="center">3</td>
<td align="left"></td>
</tr>
<tr>
<td align="right"><a href="lwg-active.html#2959">2959</a></td>
<td align="left"><a href="lwg-active.html#New">New</a><a name="2959"></a></td>
<td align="left">24.2.3.2 [char.traits.specializations.char16_t]<a name="char.traits.specializations.char16_t"></a></td>
<td align="left"><tt>char_traits&lt;char16_t&gt;::eof</tt> is a valid UTF-16 code unit</td>
<td align="center"><font color="red">No</font></td>
<td align="center">3</td>
<td align="left"></td>
</tr>
<tr>
<td align="right"><a href="lwg-active.html#2960">2960</a></td>
<td align="left"><a href="lwg-active.html#New">New</a><a name="2960"></a></td>
<td align="left">99 [fund.ts.v2::meta]<a name="fund.ts.v2::meta"></a></td>
<td align="left">[fund.ts.v2] <tt>nonesuch</tt> is insufficiently useless</td>
<td align="center">Yes</td>
<td align="center">2</td>
<td align="left"></td>
</tr>
<tr>
<td align="right"><a href="lwg-active.html#2962">2962</a></td>
<td align="left"><a href="lwg-active.html#New">New</a><a name="2962"></a></td>
<td align="left">27.2.3 [input.iterators]<a name="input.iterators"></a></td>
<td align="left">Iterators of Containers of move-only types do not model <tt>InputIterator</tt></td>
<td align="center">Yes</td>
<td align="center">2</td>
<td align="left"></td>
</tr>
<tr>
<td align="right"><a href="lwg-active.html#2963">2963</a></td>
<td align="left"><a href="lwg-active.html#New">New</a><a name="2963"></a></td>
<td align="left">28 [algorithms]<a name="algorithms"></a></td>
<td align="left">Algorithms with underspecified iterator requirements</td>
<td align="center"><font color="red">No</font></td>
<td align="center">3</td>
<td align="left"></td>
</tr>
<tr>
<td align="right"><a href="lwg-active.html#2973">2973</a></td>
<td align="left"><a href="lwg-active.html#LEWG">LEWG</a><a name="2973"></a></td>
<td align="left">28.7.5 [alg.merge]<a name="alg.merge"></a></td>
<td align="left"><tt>inplace_merge</tt> exact comparison count complexity prohibits useful real-world optimizations</td>
<td align="center">Yes</td>
<td align="center"></td>
<td align="left"></td>
</tr>
<tr>
<td align="right"><a href="lwg-active.html#2983">2983</a></td>
<td align="left"><a href="lwg-active.html#New">New</a><a name="2983"></a></td>
<td align="left">25.4.6.2.2 [locale.money.put.virtuals]<a name="locale.money.put.virtuals"></a></td>
<td align="left"><tt>money_put::do_put</tt> underspecified</td>
<td align="center">Yes</td>
<td align="center">3</td>
<td align="left"></td>
</tr>
<tr>
<td align="right"><a href="lwg-active.html#2984">2984</a></td>
<td align="left"><a href="lwg-active.html#New">New</a><a name="2984"></a></td>
<td align="left">30.7.7 [ext.manip]<a name="ext.manip"></a></td>
<td align="left"><tt>put_money(99)</tt> is unnecessarily undefined</td>
<td align="center">Yes</td>
<td align="center">3</td>
<td align="left"></td>
</tr>
<tr>
<td align="right"><a href="lwg-active.html#2985">2985</a></td>
<td align="left"><a href="lwg-active.html#LEWG">LEWG</a><a name="2985"></a></td>
<td align="left">28.6.10 [alg.reverse]<a name="alg.reverse"></a></td>
<td align="left"><tt>std::reverse</tt> should be permitted to be vectorized</td>
<td align="center">Yes</td>
<td align="center"></td>
<td align="left"></td>
</tr>
<tr>
<td align="right"><a href="lwg-active.html#2986">2986</a></td>
<td align="left"><a href="lwg-active.html#New">New</a><a name="2986"></a></td>
<td align="left">31.13 [re.grammar]<a name="re.grammar"></a></td>
<td align="left">Handling of multi-character collating elements by the <tt>regex</tt> FSM is underspecified</td>
<td align="center"><font color="red">No</font></td>
<td align="center">4</td>
<td align="left"></td>
</tr>
<tr>
<td align="right"><a href="lwg-active.html#2987">2987</a></td>
<td align="left"><a href="lwg-active.html#New">New</a><a name="2987"></a></td>
<td align="left">31.13 [re.grammar]</td>
<td align="left">Relationship between <tt>traits_inst.lookup_collatename</tt> and the <tt>regex</tt> FSM is underspecified with 
regards to <tt>ClassAtomCollatingElement</tt></td>
<td align="center"><font color="red">No</font></td>
<td align="center">3</td>
<td align="left"></td>
</tr>
<tr>
<td align="right"><a href="lwg-active.html#2990">2990</a></td>
<td align="left"><a href="lwg-active.html#Open">Open</a><a name="2990"></a></td>
<td align="left">23.6.3 [optional.optional]<a name="optional.optional"></a></td>
<td align="left"><tt>optional::value_type</tt> is not always a value type</td>
<td align="center">Yes</td>
<td align="center">3</td>
<td align="left"></td>
</tr>
<tr>
<td align="right"><a href="lwg-active.html#2991">2991</a></td>
<td align="left"><a href="lwg-active.html#LEWG">LEWG</a><a name="2991"></a></td>
<td align="left">23.7.3.1 [variant.ctor]<a name="variant.ctor"></a></td>
<td align="left"><tt>variant</tt> copy constructor missing <tt>noexcept(<i>see below</i>)</tt></td>
<td align="center">Yes</td>
<td align="center"></td>
<td align="left"></td>
</tr>
<tr>
<td align="right"><a href="lwg-active.html#2994">2994</a></td>
<td align="left"><a href="lwg-active.html#New">New</a><a name="2994"></a></td>
<td align="left">24.2 [char.traits]<a name="char.traits"></a></td>
<td align="left">Needless UB for <tt>basic_string</tt> and <tt>basic_string_view</tt></td>
<td align="center">Yes</td>
<td align="center">3</td>
<td align="left"></td>
</tr>
<tr>
<td align="right"><a href="lwg-active.html#2995">2995</a></td>
<td align="left"><a href="lwg-active.html#New">New</a><a name="2995"></a></td>
<td align="left">30.8.2.1 [stringbuf.cons]<a name="stringbuf.cons"></a></td>
<td align="left"><tt>basic_stringbuf</tt> default constructor forbids it from using SSO capacity</td>
<td align="center">Yes</td>
<td align="center">3</td>
<td align="left"></td>
</tr>
<tr>
<td align="right"><a href="lwg-active.html#2996">2996</a></td>
<td align="left"><a href="lwg-active.html#LEWG">LEWG</a><a name="2996"></a></td>
<td align="left">23.11.3 [util.smartptr.shared]<a name="util.smartptr.shared"></a></td>
<td align="left">Missing rvalue overloads for <tt>shared_ptr</tt> operations</td>
<td align="center">Yes</td>
<td align="center"></td>
<td align="left"></td>
</tr>
<tr>
<td align="right"><a href="lwg-active.html#2997">2997</a></td>
<td align="left"><a href="lwg-active.html#New">New</a><a name="2997"></a></td>
<td align="left">26.3.10.5 [list.ops]<a name="list.ops"></a></td>
<td align="left">LWG 491 and the specification of <tt>{forward_,}list::unique</tt></td>
<td align="center">Yes</td>
<td align="center">3</td>
<td align="left"></td>
</tr>
<tr>
<td align="right"><a href="lwg-active.html#2999">2999</a></td>
<td align="left"><a href="lwg-active.html#New">New</a><a name="2999"></a></td>
<td align="left">33.2.6 [thread.decaycopy]<a name="thread.decaycopy"></a></td>
<td align="left">&sect;[thread.decaycopy] issue</td>
<td align="center"><font color="red">No</font></td>
<td align="center">3</td>
<td align="left"></td>
</tr>
<tr>
<td align="right"><a href="lwg-active.html#3003">3003</a></td>
<td align="left"><a href="lwg-active.html#Open">Open</a><a name="3003"></a></td>
<td align="left">33.6.6 [futures.promise]<a name="futures.promise"></a></td>
<td align="left"><tt>&lt;future&gt;</tt> still has type-erased allocators in <tt>promise</tt></td>
<td align="center">Yes</td>
<td align="center">2</td>
<td align="left"></td>
</tr>
<tr>
<td align="right"><a href="lwg-active.html#3006">3006</a></td>
<td align="left"><a href="lwg-active.html#New">New</a><a name="3006"></a></td>
<td align="left">30.8.2.1 [stringbuf.cons]<a name="stringbuf.cons"></a></td>
<td align="left">Constructing a <tt>basic_stringbuf</tt> from a <tt>string</tt> &mdash; where does the allocator come from?</td>
<td align="center"><font color="red">No</font></td>
<td align="center">3</td>
<td align="left"></td>
</tr>
<tr>
<td align="right"><a href="lwg-active.html#3008">3008</a></td>
<td align="left"><a href="lwg-active.html#New">New</a><a name="3008"></a></td>
<td align="left">23.11.3.6 [util.smartptr.shared.create]<a name="util.smartptr.shared.create"></a></td>
<td align="left"><tt>make_shared</tt> (sub)object destruction semantics are not specified</td>
<td align="center">Yes</td>
<td align="center">2</td>
<td align="left"></td>
</tr>
<tr>
<td align="right"><a href="lwg-active.html#3011">3011</a></td>
<td align="left"><a href="lwg-active.html#Open">Open</a><a name="3011"></a></td>
<td align="left">22.3 [assertions]<a name="assertions"></a></td>
<td align="left">Requirements for <tt>assert(<em>E</em>)</tt> inconsistent with C</td>
<td align="center"><font color="red">No</font></td>
<td align="center">2</td>
<td align="left"></td>
</tr>
<tr>
<td align="right"><a href="lwg-active.html#3012">3012</a></td>
<td align="left"><a href="lwg-active.html#Open">Open</a><a name="3012"></a></td>
<td align="left">32.6 [atomics.types.generic]<a name="atomics.types.generic"></a></td>
<td align="left"><tt>atomic&lt;T&gt;</tt> is unimplementable for non-<tt>is_trivially_copy_constructible T</tt></td>
<td align="center">Yes</td>
<td align="center">2</td>
<td align="left"></td>
</tr>
<tr>
<td align="right"><a href="lwg-active.html#3016">3016</a></td>
<td align="left"><a href="lwg-active.html#New">New</a><a name="3016"></a></td>
<td align="left">23.6.3 [optional.optional]<a name="optional.optional"></a></td>
<td align="left"><tt>optional</tt> and over-aligned types</td>
<td align="center">Yes</td>
<td align="center">3</td>
<td align="left"></td>
</tr>
<tr>
<td align="right"><a href="lwg-active.html#3018">3018</a></td>
<td align="left"><a href="lwg-active.html#New">New</a><a name="3018"></a></td>
<td align="left">23.11.3 [util.smartptr.shared]<a name="util.smartptr.shared"></a></td>
<td align="left"><tt>shared_ptr</tt> of function type</td>
<td align="center">Yes</td>
<td align="center">3</td>
<td align="left"></td>
</tr>
<tr>
<td align="right"><a href="lwg-active.html#3019">3019</a></td>
<td align="left"><a href="lwg-active.html#New">New</a><a name="3019"></a></td>
<td align="left">22.5.2.4 [syserr.errcat.derived]<a name="syserr.errcat.derived"></a></td>
<td align="left">Presentation of "program defined classes derived from <tt>error_category</tt>" [syserr.errcat.derived] unclear and contains mistakes</td>
<td align="center"><font color="red">No</font></td>
<td align="center">3</td>
<td align="left"></td>
</tr>
<tr>
<td align="right"><a href="lwg-active.html#3021">3021</a></td>
<td align="left"><a href="lwg-active.html#New">New</a><a name="3021"></a></td>
<td align="left">16.2.2 [networking.ts::buffer.reqmts.constbuffersequence]<a name="networking.ts::buffer.reqmts.constbuffersequence"></a></td>
<td align="left">[networking.ts] Relax pointer equivalence requirement for <tt>ConstBufferSequence</tt></td>
<td align="center">Yes</td>
<td align="center">3</td>
<td align="left"></td>
</tr>
<tr>
<td align="right"><a href="lwg-active.html#3022">3022</a></td>
<td align="left"><a href="lwg-active.html#New">New</a><a name="3022"></a></td>
<td align="left">23.15.6 [meta.rel]<a name="meta.rel"></a></td>
<td align="left"><tt>is_convertible&lt;derived*, base*&gt;</tt> may lead to ODR</td>
<td align="center"><font color="red">No</font></td>
<td align="center">2</td>
<td align="left"></td>
</tr>
<tr>
<td align="right"><a href="lwg-active.html#3023">3023</a></td>
<td align="left"><a href="lwg-active.html#New">New</a><a name="3023"></a></td>
<td align="left">23.14.12 [func.memfn]<a name="func.memfn"></a></td>
<td align="left">Clarify <i>unspecified</i> call wrappers</td>
<td align="center">Yes</td>
<td align="center">3</td>
<td align="left"></td>
</tr>
<tr>
<td align="right"><a href="lwg-active.html#3025">3025</a></td>
<td align="left"><a href="lwg-active.html#New">New</a><a name="3025"></a></td>
<td align="left">26.4.4.1 [map.overview]<a name="map.overview"></a></td>
<td align="left">Map-like container deduction guides should use <tt>pair&lt;Key, T&gt;</tt>, not <tt>pair&lt;const Key, T&gt;</tt></td>
<td align="center">Yes</td>
<td align="center">2</td>
<td align="left"></td>
</tr>
<tr>
<td align="right"><a href="lwg-active.html#3027">3027</a></td>
<td align="left"><a href="lwg-active.html#New">New</a><a name="3027"></a></td>
<td align="left">16.2.4 [networking.ts::buffer.reqmts.dynamicbuffer]<a name="networking.ts::buffer.reqmts.dynamicbuffer"></a></td>
<td align="left">[networking.ts] <tt>DynamicBuffer</tt> <tt>prepare</tt> exception specification</td>
<td align="center">Yes</td>
<td align="center">3</td>
<td align="left"></td>
</tr>
<tr>
<td align="right"><a href="lwg-active.html#3028">3028</a></td>
<td align="left"><a href="lwg-active.html#New">New</a><a name="3028"></a></td>
<td align="left">26.2.1 [container.requirements.general]<a name="container.requirements.general"></a></td>
<td align="left">Container requirements tables should distinguish <tt>const</tt> and non-<tt>const</tt> variables</td>
<td align="center">Yes</td>
<td align="center">3</td>
<td align="left"></td>
</tr>
<tr>
<td align="right"><a href="lwg-active.html#3029">3029</a></td>
<td align="left"><a href="lwg-active.html#Open">Open</a><a name="3029"></a></td>
<td align="left">28.7.7.2 [pop.heap]<a name="pop.heap"></a></td>
<td align="left"><tt>pop_heap</tt> over-constrains input</td>
<td align="center">Yes</td>
<td align="center">3</td>
<td align="left"></td>
</tr>
<tr>
<td align="right"><a href="lwg-active.html#3031">3031</a></td>
<td align="left"><a href="lwg-active.html#New">New</a><a name="3031"></a></td>
<td align="left">28.7 [alg.sorting]<a name="alg.sorting"></a></td>
<td align="left">Algorithms and predicates with non-const reference arguments</td>
<td align="center"><font color="red">No</font></td>
<td align="center">2</td>
<td align="left"></td>
</tr>
<tr>
<td align="right"><a href="lwg-active.html#3032">3032</a></td>
<td align="left"><a href="lwg-active.html#New">New</a><a name="3032"></a></td>
<td align="left">28.7.7 [alg.heap.operations]<a name="alg.heap.operations"></a></td>
<td align="left"><tt>ValueSwappable</tt> requirement missing for <tt>push_heap</tt> and <tt>make_heap</tt></td>
<td align="center">Yes</td>
<td align="center">3</td>
<td align="left"></td>
</tr>
<tr>
<td align="right"><a href="lwg-active.html#3036">3036</a></td>
<td align="left"><a href="lwg-active.html#New">New</a><a name="3036"></a></td>
<td align="left">23.12.3 [mem.poly.allocator.class]<a name="mem.poly.allocator.class"></a></td>
<td align="left"><tt>polymorphic_allocator::destroy</tt> is extraneous</td>
<td align="center">Yes</td>
<td align="center">3</td>
<td align="left"></td>
</tr>
<tr>
<td align="right"><a href="lwg-active.html#3037">3037</a></td>
<td align="left"><a href="lwg-active.html#New">New</a><a name="3037"></a></td>
<td align="left">23.12.3 [mem.poly.allocator.class]</td>
<td align="left"><tt>polymorphic_allocator</tt> and incomplete types</td>
<td align="center">Yes</td>
<td align="center">2</td>
<td align="left"></td>
</tr>
<tr>
<td align="right"><a href="lwg-active.html#3038">3038</a></td>
<td align="left"><a href="lwg-active.html#New">New</a><a name="3038"></a></td>
<td align="left">23.12.3.2 [mem.poly.allocator.mem]<a name="mem.poly.allocator.mem"></a></td>
<td align="left"><tt>polymorphic_allocator::allocate</tt> should not allow integer overflow to create vulnerabilities</td>
<td align="center">Yes</td>
<td align="center">2</td>
<td align="left"></td>
</tr>
<tr>
<td align="right"><a href="lwg-active.html#3040">3040</a></td>
<td align="left"><a href="lwg-active.html#Open">Open</a><a name="3040"></a></td>
<td align="left">24.4.2.6 [string.view.ops]<a name="string.view.ops"></a></td>
<td align="left"><tt>basic_string_view::starts_with</tt> <i>Effects</i> are incorrect</td>
<td align="center">Yes</td>
<td align="center">0</td>
<td align="left"></td>
</tr>
<tr>
<td align="right"><a href="lwg-active.html#3044">3044</a></td>
<td align="left"><a href="lwg-active.html#New">New</a><a name="3044"></a></td>
<td align="left">20.5.3.5 [allocator.requirements]<a name="allocator.requirements"></a></td>
<td align="left">Strange specification of <tt>max_size()</tt> for an allocator</td>
<td align="center"><font color="red">No</font></td>
<td align="center">3</td>
<td align="left"></td>
</tr>
<tr>
<td align="right"><a href="lwg-active.html#3046">3046</a></td>
<td align="left"><a href="lwg-active.html#New">New</a><a name="3046"></a></td>
<td align="left">23.14.5 [refwrap]<a name="refwrap"></a></td>
<td align="left">Do not require <tt>reference_wrapper</tt> to support non-referenceable function types</td>
<td align="center">Yes</td>
<td align="center">3</td>
<td align="left"></td>
</tr>
<tr>
<td align="right"><a href="lwg-active.html#3047">3047</a></td>
<td align="left"><a href="lwg-active.html#New">New</a><a name="3047"></a></td>
<td align="left">32.6.2 [atomics.types.int]<a name="atomics.types.int"></a></td>
<td align="left"><tt>atomic</tt> compound assignment operators can cause undefined behavior when corresponding 
<tt>fetch_<i>meow</i></tt> members don't</td>
<td align="center"><font color="red">No</font></td>
<td align="center">3</td>
<td align="left"></td>
</tr>
<tr>
<td align="right"><a href="lwg-active.html#3049">3049</a></td>
<td align="left"><a href="lwg-active.html#Open">Open</a><a name="3049"></a></td>
<td align="left">28.3 [algorithms.requirements]<a name="algorithms.requirements"></a></td>
<td align="left">Missing wording allowing algorithms to use copies of function objects as substitutes for their parameters</td>
<td align="center">Yes</td>
<td align="center">3</td>
<td align="left"></td>
</tr>
<tr>
<td align="right"><a href="lwg-active.html#3050">3050</a></td>
<td align="left"><a href="lwg-active.html#New">New</a><a name="3050"></a></td>
<td align="left">23.17.5.1 [time.duration.cons]<a name="time.duration.cons"></a></td>
<td align="left">Conversion specification problem in <tt>chrono::duration</tt> constructor</td>
<td align="center">Yes</td>
<td align="center"></td>
<td align="left"></td>
</tr>
<tr>
<td align="right"><a href="lwg-active.html#3052">3052</a></td>
<td align="left"><a href="lwg-active.html#New">New</a><a name="3052"></a></td>
<td align="left">23.7.7 [variant.visit]<a name="variant.visit"></a></td>
<td align="left"><tt>visit</tt> is underconstrained</td>
<td align="center">Yes</td>
<td align="center"></td>
<td align="left"></td>
</tr>
<tr>
<td align="right"><a href="lwg-active.html#3053">3053</a></td>
<td align="left"><a href="lwg-active.html#New">New</a><a name="3053"></a></td>
<td align="left">22.5.3.1 [syserr.errcode.overview]<a name="syserr.errcode.overview"></a></td>
<td align="left">Prohibit <tt>error_code</tt> construction from rvalues of <tt>error_category</tt></td>
<td align="center">Yes</td>
<td align="center"></td>
<td align="left"></td>
</tr>
<tr>
<td align="right"><a href="lwg-active.html#3054">3054</a></td>
<td align="left"><a href="lwg-active.html#New">New</a><a name="3054"></a></td>
<td align="left">23.10.11.4 [uninitialized.copy]<a name="uninitialized.copy"></a></td>
<td align="left"><tt>uninitialized_copy</tt> appears to not be able to meet its exception-safety guarantee</td>
<td align="center">Yes</td>
<td align="center">2</td>
<td align="left"></td>
</tr>
<tr>
<td align="right"><a href="lwg-active.html#3055">3055</a></td>
<td align="left"><a href="lwg-active.html#New">New</a><a name="3055"></a></td>
<td align="left">30.11.7.4.4 [fs.path.concat]<a name="fs.path.concat"></a></td>
<td align="left"><tt>path::operator+=(<i>single-character</i>)</tt> misspecified</td>
<td align="center">Yes</td>
<td align="center"></td>
<td align="left"></td>
</tr>
<tr>
<td align="right"><a href="lwg-active.html#3056">3056</a></td>
<td align="left"><a href="lwg-active.html#New">New</a><a name="3056"></a></td>
<td align="left">30.11.14.4 [fs.op.copy_file]<a name="fs.op.copy_file"></a></td>
<td align="left"><tt>copy_file()</tt> copies which attributes?</td>
<td align="center">Yes</td>
<td align="center">3</td>
<td align="left"></td>
</tr>
<tr>
<td align="right"><a href="lwg-active.html#3057">3057</a></td>
<td align="left"><a href="lwg-active.html#New">New</a><a name="3057"></a></td>
<td align="left">30.11.14.3 [fs.op.copy]<a name="fs.op.copy"></a></td>
<td align="left">Correct <tt>copy_options</tt> handling</td>
<td align="center">Yes</td>
<td align="center"></td>
<td align="left"></td>
</tr>
<tr>
<td align="right"><a href="lwg-active.html#3059">3059</a></td>
<td align="left"><a href="lwg-active.html#New">New</a><a name="3059"></a></td>
<td align="left">26.2 [container.requirements]<a name="container.requirements"></a></td>
<td align="left">Wrong requirements for map-like associative container assignment?</td>
<td align="center"><font color="red">No</font></td>
<td align="center">3</td>
<td align="left"></td>
</tr>
<tr>
<td align="right"><a href="lwg-active.html#3060">3060</a></td>
<td align="left"><a href="lwg-active.html#New">New</a><a name="3060"></a></td>
<td align="left">29.8.7 [exclusive.scan]<a name="exclusive.scan"></a></td>
<td align="left"><tt>XXX_scan</tt> algorithms are specified to work with move-only <tt>T</tt>, but are 
specified to make <tt><i>N</i></tt> copies of <tt>T</tt> into the destination range</td>
<td align="center"><font color="red">No</font></td>
<td align="center"></td>
<td align="left"></td>
</tr>
<tr>
<td align="right"><a href="lwg-active.html#3061">3061</a></td>
<td align="left"><a href="lwg-active.html#New">New</a><a name="3061"></a></td>
<td align="left">28.7.11 [alg.3way]<a name="alg.3way"></a></td>
<td align="left">What is the return type of <tt>compare_3way</tt>?</td>
<td align="center">Yes</td>
<td align="center"></td>
<td align="left"></td>
</tr>
<tr>
<td align="right"><a href="lwg-active.html#3063">3063</a></td>
<td align="left"><a href="lwg-active.html#New">New</a><a name="3063"></a></td>
<td align="left">23.10.11 [specialized.algorithms]<a name="specialized.algorithms"></a></td>
<td align="left">Parallel algorithms in <tt>&lt;memory&gt;</tt> are underspecified</td>
<td align="center"><font color="red">No</font></td>
<td align="center">3</td>
<td align="left"></td>
</tr>
<tr>
<td align="right"><a href="lwg-active.html#3064">3064</a></td>
<td align="left"><a href="lwg-active.html#New">New</a><a name="3064"></a></td>
<td align="left">23.10.11 [specialized.algorithms]</td>
<td align="left">How do uninitialized memory algorithms obtain pointer without undefined behavior?</td>
<td align="center"><font color="red">No</font></td>
<td align="center">3</td>
<td align="left"></td>
</tr>
<tr>
<td align="right"><a href="lwg-active.html#3065">3065</a></td>
<td align="left"><a href="lwg-active.html#New">New</a><a name="3065"></a></td>
<td align="left">30.11.7.7 [fs.path.nonmember]<a name="fs.path.nonmember"></a></td>
<td align="left">LWG 2989 missed that all <tt>path</tt>'s other operators should be hidden friends as well</td>
<td align="center">Yes</td>
<td align="center">2</td>
<td align="left"></td>
</tr>
<tr>
<td align="right"><a href="lwg-active.html#3066">3066</a></td>
<td align="left"><a href="lwg-active.html#New">New</a><a name="3066"></a></td>
<td align="left">29.9.5 [sf.cmath]<a name="sf.cmath"></a></td>
<td align="left">"report a domain error" in [sf.cmath]/1 is underspecified</td>
<td align="center"><font color="red">No</font></td>
<td align="center"></td>
<td align="left"></td>
</tr>
<tr>
<td align="right"><a href="lwg-active.html#3068">3068</a></td>
<td align="left"><a href="lwg-active.html#New">New</a><a name="3068"></a></td>
<td align="left">24.4.2 [string.view.template]<a name="string.view.template"></a></td>
<td align="left">Forbid assigning an rvalue <tt>basic_string</tt> to <tt>basic_string_view</tt></td>
<td align="center">Yes</td>
<td align="center"></td>
<td align="left"></td>
</tr>
<tr>
<td align="right"><a href="lwg-active.html#3069">3069</a></td>
<td align="left"><a href="lwg-active.html#New">New</a><a name="3069"></a></td>
<td align="left">23.7.3.3 [variant.assign]<a name="variant.assign"></a></td>
<td align="left">Move assigning <tt>variant</tt>'s subobject corrupts data</td>
<td align="center">Yes</td>
<td align="center"></td>
<td align="left"></td>
</tr>
<tr>
<td align="right"><a href="lwg-active.html#3070">3070</a></td>
<td align="left"><a href="lwg-active.html#New">New</a><a name="3070"></a></td>
<td align="left">30.11.7.4.11 [fs.path.gen]<a name="fs.path.gen"></a></td>
<td align="left"><tt>path::lexically_relative</tt> causes surprising results if a filename can also be a 
<i>root-name</i></td>
<td align="center">Yes</td>
<td align="center"></td>
<td align="left"></td>
</tr>
<tr>
<td align="right"><a href="lwg-active.html#3072">3072</a></td>
<td align="left"><a href="lwg-active.html#New">New</a><a name="3072"></a></td>
<td align="left">16.2.4 [networking.ts::buffer.reqmts.dynamicbuffer]<a name="networking.ts::buffer.reqmts.dynamicbuffer"></a></td>
<td align="left">[networking.ts] <tt>DynamicBuffer</tt> object lifetimes underspecified</td>
<td align="center">Yes</td>
<td align="center"></td>
<td align="left"></td>
</tr>
<tr>
<td align="right"><a href="lwg-active.html#3073">3073</a></td>
<td align="left"><a href="lwg-active.html#New">New</a><a name="3073"></a></td>
<td align="left">17 [networking.ts::buffer.stream]<a name="networking.ts::buffer.stream"></a></td>
<td align="left">[networking.ts] (<tt>async_</tt>)<tt>read</tt> and (<tt>async_</tt>)<tt>write</tt> 
don't support <tt>DynamicBuffer</tt> lvalues</td>
<td align="center">Yes</td>
<td align="center"></td>
<td align="left"></td>
</tr>
<tr>
<td align="right"><a href="lwg-active.html#3077">3077</a></td>
<td align="left"><a href="lwg-active.html#New">New</a><a name="3077"></a></td>
<td align="left">26.3.11.5 [vector.modifiers]<a name="vector.modifiers"></a></td>
<td align="left"><tt>(push|emplace)_back</tt> should invalidate the <tt>end</tt> iterator</td>
<td align="center">Yes</td>
<td align="center"></td>
<td align="left"></td>
</tr>
<tr>
<td align="right"><a href="lwg-active.html#3078">3078</a></td>
<td align="left"><a href="lwg-active.html#New">New</a><a name="3078"></a></td>
<td align="left">30.11.11 [fs.class.directory_entry]<a name="fs.class.directory_entry"></a></td>
<td align="left"><tt>directory_entry</tt>, <tt>directory_iterator</tt> and <tt>recursive_directory_iterator</tt> perform needless path copies</td>
<td align="center"><font color="red">No</font></td>
<td align="center">3</td>
<td align="left"></td>
</tr>
<tr>
<td align="right"><a href="lwg-active.html#3081">3081</a></td>
<td align="left"><a href="lwg-active.html#New">New</a><a name="3081"></a></td>
<td align="left">23.20.3 [charconv.from.chars]<a name="charconv.from.chars"></a></td>
<td align="left">Floating point <tt>from_chars</tt> API does not distinguish between overflow and underflow</td>
<td align="center">Yes</td>
<td align="center"></td>
<td align="left"></td>
</tr>
<tr>
<td align="right"><a href="lwg-active.html#3082">3082</a></td>
<td align="left"><a href="lwg-active.html#New">New</a><a name="3082"></a></td>
<td align="left">23.20.3 [charconv.from.chars]</td>
<td align="left"><tt>from_chars</tt> specification regarding floating point rounding is inconsistent</td>
<td align="center">Yes</td>
<td align="center">2</td>
<td align="left"></td>
</tr>
<tr>
<td align="right"><a href="lwg-active.html#3084">3084</a></td>
<td align="left"><a href="lwg-active.html#New">New</a><a name="3084"></a></td>
<td align="left">21.5 [support.start.term]<a name="support.start.term"></a></td>
<td align="left">Termination in C++ is unclear</td>
<td align="center"><font color="red">No</font></td>
<td align="center">3</td>
<td align="left"></td>
</tr>
<tr>
<td align="right"><a href="lwg-active.html#3085">3085</a></td>
<td align="left"><a href="lwg-active.html#New">New</a><a name="3085"></a></td>
<td align="left">24.2.1 [char.traits.require]<a name="char.traits.require"></a></td>
<td align="left"><tt>char_traits::copy</tt> precondition too weak</td>
<td align="center">Yes</td>
<td align="center">2</td>
<td align="left"></td>
</tr>
<tr>
<td align="right"><a href="lwg-active.html#3086">3086</a></td>
<td align="left"><a href="lwg-active.html#New">New</a><a name="3086"></a></td>
<td align="left">21.6.2.1 [new.delete.single]<a name="new.delete.single"></a></td>
<td align="left">Possible problem in &sect;[new.delete.single]</td>
<td align="center">Yes</td>
<td align="center"></td>
<td align="left"></td>
</tr>
<tr>
<td align="right"><a href="lwg-active.html#3087">3087</a></td>
<td align="left"><a href="lwg-active.html#New">New</a><a name="3087"></a></td>
<td align="left">26.3.10.5 [list.ops]<a name="list.ops"></a></td>
<td align="left">One final <tt>&amp;x</tt> in &sect;[list.ops]</td>
<td align="center">Yes</td>
<td align="center"></td>
<td align="left"></td>
</tr>
<tr>
<td align="right"><a href="lwg-active.html#3088">3088</a></td>
<td align="left"><a href="lwg-active.html#New">New</a><a name="3088"></a></td>
<td align="left">26.3.9.6 [forwardlist.ops]<a name="forwardlist.ops"></a></td>
<td align="left"><tt>forward_list::merge</tt> behavior unclear when passed <tt>*this</tt></td>
<td align="center">Yes</td>
<td align="center"></td>
<td align="left"></td>
</tr>
<tr>
<td align="right"><a href="lwg-active.html#3089">3089</a></td>
<td align="left"><a href="lwg-active.html#New">New</a><a name="3089"></a></td>
<td align="left">28.6.1 [alg.copy]<a name="alg.copy"></a></td>
<td align="left"><tt>copy_n</tt> should require non-overlapping ranges</td>
<td align="center">Yes</td>
<td align="center"></td>
<td align="left"></td>
</tr>
<tr>
<td align="right"><a href="lwg-active.html#3090">3090</a></td>
<td align="left"><a href="lwg-active.html#New">New</a><a name="3090"></a></td>
<td align="left">23.17.5.1 [time.duration.cons]<a name="time.duration.cons"></a></td>
<td align="left">What is &sect;[time.duration.cons]p4's "no overflow is induced in the conversion" intended to mean?</td>
<td align="center"><font color="red">No</font></td>
<td align="center"></td>
<td align="left"></td>
</tr>
<tr>
<td align="right"><a href="lwg-active.html#3091">3091</a></td>
<td align="left"><a href="lwg-active.html#New">New</a><a name="3091"></a></td>
<td align="left">23.17.9.5 [time.tod.subsecond]<a name="time.tod.subsecond"></a></td>
<td align="left">subsecond-precision <tt>time_of_day</tt> and durations that <tt>seconds</tt> cannot convert to</td>
<td align="center"><font color="red">No</font></td>
<td align="center">2</td>
<td align="left"></td>
</tr>
<tr>
<td align="right"><a href="lwg-active.html#3092">3092</a></td>
<td align="left"><a href="lwg-active.html#New">New</a><a name="3092"></a></td>
<td align="left">20.4.2.1.4 [bitmask.types]<a name="bitmask.types"></a></td>
<td align="left">Unclear semantics of <tt>enum class</tt> bitmask types</td>
<td align="center">Yes</td>
<td align="center">2</td>
<td align="left"></td>
</tr>
<tr>
<td align="right"><a href="lwg-active.html#3093">3093</a></td>
<td align="left"><a href="lwg-active.html#New">New</a><a name="3093"></a></td>
<td align="left">29.9.2 [c.math.abs]<a name="c.math.abs"></a></td>
<td align="left">LWG 2294/2192 missed a <tt>std::abs</tt> overload</td>
<td align="center"><font color="red">No</font></td>
<td align="center"></td>
<td align="left"></td>
</tr>
<tr>
<td align="right"><a href="lwg-active.html#3095">3095</a></td>
<td align="left"><a href="lwg-active.html#New">New</a><a name="3095"></a></td>
<td align="left">D.7.2.3 [depr.strstreambuf.virtuals]<a name="depr.strstreambuf.virtuals"></a></td>
<td align="left"><tt>strstreambuf</tt> refers to nonexistent member of <tt>fpos</tt>, <tt>fpos::offset</tt></td>
<td align="center">Yes</td>
<td align="center"></td>
<td align="left"></td>
</tr>
<tr>
<td align="right"><a href="lwg-active.html#3096">3096</a></td>
<td align="left"><a href="lwg-active.html#New">New</a><a name="3096"></a></td>
<td align="left">30.11.7.4.11 [fs.path.gen]<a name="fs.path.gen"></a></td>
<td align="left"><tt>path::lexically_relative</tt> is confused by trailing slashes</td>
<td align="center">Yes</td>
<td align="center"></td>
<td align="left"></td>
</tr>
<tr>
<td align="right"><a href="lwg-active.html#3097">3097</a></td>
<td align="left"><a href="lwg-active.html#New">New</a><a name="3097"></a></td>
<td align="left">30.8.2.4 [stringbuf.virtuals]<a name="stringbuf.virtuals"></a></td>
<td align="left"><tt>basic_stringbuf seekoff</tt> effects trigger undefined behavior and have contradictory returns</td>
<td align="center"><font color="red">No</font></td>
<td align="center">3</td>
<td align="left"></td>
</tr>
<tr>
<td align="right"><a href="lwg-active.html#3098">3098</a></td>
<td align="left"><a href="lwg-active.html#New">New</a><a name="3098"></a></td>
<td align="left">30.11.7.4.9 [fs.path.decompose]<a name="fs.path.decompose"></a></td>
<td align="left">Misleading example for <tt>filesystem::path::filename()</tt></td>
<td align="center">Yes</td>
<td align="center"></td>
<td align="left"></td>
</tr>
<tr>
<td align="right"><a href="lwg-active.html#3099">3099</a></td>
<td align="left"><a href="lwg-active.html#New">New</a><a name="3099"></a></td>
<td align="left">23.15.2 [meta.type.synop]<a name="meta.type.synop"></a></td>
<td align="left"><tt>is_assignable&lt;Incomplete&amp;, Incomplete&amp;&gt;</tt></td>
<td align="center">Yes</td>
<td align="center"></td>
<td align="left"></td>
</tr>
<tr>
<td align="right"><a href="lwg-active.html#3101">3101</a></td>
<td align="left"><a href="lwg-active.html#New">New</a><a name="3101"></a></td>
<td align="left">26.7.3.2 [span.cons]<a name="span.cons"></a></td>
<td align="left"><tt>span</tt>'s <tt>Container</tt> constructors need another constraint</td>
<td align="center">Yes</td>
<td align="center">1</td>
<td align="left"></td>
</tr>
<tr>
<td align="right"><a href="lwg-active.html#3103">3103</a></td>
<td align="left"><a href="lwg-active.html#New">New</a><a name="3103"></a></td>
<td align="left">26.7.3.3 [span.sub]<a name="span.sub"></a></td>
<td align="left">Errors in taking subview of <tt>span</tt> should be ill-formed where possible</td>
<td align="center">Yes</td>
<td align="center">3</td>
<td align="left"></td>
</tr>
<tr>
<td align="right"><a href="lwg-active.html#3105">3105</a></td>
<td align="left"><a href="lwg-active.html#New">New</a><a name="3105"></a></td>
<td align="left">20 [library]<a name="library"></a></td>
<td align="left"><tt>T1</tt> is convertible to <tt>T2</tt></td>
<td align="center"><font color="red">No</font></td>
<td align="center"></td>
<td align="left"></td>
</tr>
<tr>
<td align="right"><a href="lwg-active.html#3106">3106</a></td>
<td align="left"><a href="lwg-active.html#New">New</a><a name="3106"></a></td>
<td align="left">21.6.1 [new.syn]<a name="new.syn"></a></td>
<td align="left"><tt>nothrow</tt> should be <tt>inline constexpr</tt> rather that <tt>extern const</tt></td>
<td align="center">Yes</td>
<td align="center"></td>
<td align="left"></td>
</tr>
<tr>
<td align="right"><a href="lwg-active.html#3107">3107</a></td>
<td align="left"><a href="lwg-active.html#New">New</a><a name="3107"></a></td>
<td align="left">27.6.3 [istreambuf.iterator]<a name="istreambuf.iterator"></a></td>
<td align="left"><tt>istreambuf_iterator</tt> has public <i>exposition-only</i> member</td>
<td align="center">Yes</td>
<td align="center"></td>
<td align="left"></td>
</tr>
<tr>
<td align="right"><a href="lwg-active.html#3108">3108</a></td>
<td align="left"><a href="lwg-active.html#New">New</a><a name="3108"></a></td>
<td align="left">27.6.3.1 [istreambuf.iterator.proxy]<a name="istreambuf.iterator.proxy"></a></td>
<td align="left"><tt>istreambuf_iterator::proxy::operator*</tt> should be <tt>const</tt></td>
<td align="center">Yes</td>
<td align="center"></td>
<td align="left"></td>
</tr>
<tr>
<td align="right"><a href="lwg-active.html#3109">3109</a></td>
<td align="left"><a href="lwg-active.html#New">New</a><a name="3109"></a></td>
<td align="left">D.7.2 [depr.strstreambuf]<a name="depr.strstreambuf"></a></td>
<td align="left"><tt>strstreambuf</tt> is copyable</td>
<td align="center"><font color="red">No</font></td>
<td align="center"></td>
<td align="left"></td>
</tr>
<tr>
<td align="right"><a href="lwg-active.html#3110">3110</a></td>
<td align="left"><a href="lwg-active.html#New">New</a><a name="3110"></a></td>
<td align="left">27.2.1 [iterator.requirements.general]<a name="iterator.requirements.general"></a></td>
<td align="left">Contiguous Iterators should always be Random-Access</td>
<td align="center">Yes</td>
<td align="center"></td>
<td align="left"></td>
</tr>
<tr>
<td align="right"><a href="lwg-active.html#3111">3111</a></td>
<td align="left"><a href="lwg-active.html#New">New</a><a name="3111"></a></td>
<td align="left">24.3.2.2 [string.cons]<a name="string.cons"></a></td>
<td align="left">Too strong precondition on <code>basic_string</code> constructor</td>
<td align="center">Yes</td>
<td align="center"></td>
<td align="left"></td>
</tr>
<tr>
<td align="right"><a href="lwg-active.html#3112">3112</a></td>
<td align="left"><a href="lwg-active.html#New">New</a><a name="3112"></a></td>
<td align="left">22.5.7.2 [syserr.syserr.members]<a name="syserr.syserr.members"></a></td>
<td align="left"><tt>system_error</tt> and <tt>filesystem_error</tt> constructors taking a <tt>string</tt> may not be able 
to meet their postconditions</td>
<td align="center">Yes</td>
<td align="center"></td>
<td align="left"></td>
</tr>
<tr>
<td align="right"><a href="lwg-active.html#3113">3113</a></td>
<td align="left"><a href="lwg-active.html#New">New</a><a name="3113"></a></td>
<td align="left">23.12.3.2 [mem.poly.allocator.mem]<a name="mem.poly.allocator.mem"></a></td>
<td align="left"><tt>polymorphic_allocator::construct()</tt> should more closely match <tt>scoped_allocator_adaptor::construct()</tt></td>
<td align="center">Yes</td>
<td align="center"></td>
<td align="left"></td>
</tr>
<tr>
<td align="right"><a href="lwg-active.html#3114">3114</a></td>
<td align="left"><a href="lwg-active.html#New">New</a><a name="3114"></a></td>
<td align="left">16 [networking.ts::buffer]<a name="networking.ts::buffer"></a></td>
<td align="left">[networking.ts] Permit efficient composition when using <tt>DynamicBuffer</tt></td>
<td align="center">Yes</td>
<td align="center"></td>
<td align="left"></td>
</tr>
</table>
</body>
</html><|MERGE_RESOLUTION|>--- conflicted
+++ resolved
@@ -26,11 +26,7 @@
 <p>Reference ISO/IEC IS 14882:2011(E)</p>
 <p>This document is the Table of Contents for the <a href="lwg-active.html">Library Active Issues List</a>,
 <a href="lwg-defects.html">Library Defect Reports List</a>, and <a href="lwg-closed.html">Library Closed Issues List</a>.</p>
-<<<<<<< HEAD
-<p><p>Revised 2018-05-20 at 14:03:47 UTC</p>
-=======
-<p><p>Revised 2018-05-20 at 14:18:43 UTC</p>
->>>>>>> 14cee003
+<p><p>Revised 2018-05-20 at 15:16:51 UTC</p>
 </p><table border="1" cellpadding="4">
 <tr>
   <td align="center"><a href="lwg-toc.html"><b>Issue</b></a></td>
