--- conflicted
+++ resolved
@@ -1,9 +1,6 @@
 // This program reads all the issues in the issues directory passed as the first command line argument.
-// If all documents are successfully parsed, it will generate the standard issues List documents
+// If all documents are successfully parsed, it will generate the standard LWG Issues List documents
 // for an ISO SC22 WG21 mailing.
-
-// Configuration information is read from a file named issues.xml that must be present in the
-// same directory as the issues themselves.
 
 // Based on code originally donated by Howard Hinnant
 // Since modified by Alisdair Meredith
@@ -23,7 +20,7 @@
 //    to_string
 
 // Its coding style assumes a standard library optimized with move-semantics
-// The only known compiler to support all of this today is gcc, 4.6.n and later.
+// The only known compiler to support all of this today is the experimental gcc trunk (4.6)
 
 // TODO
 // .  Better handling of TR "sections", and grouping of issues in "Clause X"
@@ -69,14 +66,7 @@
 
 namespace greg = gregorian;
 
-<<<<<<< HEAD
-namespace {
-
-std::string title;
-
-=======
 #if 1
->>>>>>> 88c9f924
 // This should be part of <string> in 0x lib
 // Should also be more efficient than using ostringstream!
 // Will be available soon when assuming libc++, or gcc 4.8 and later
@@ -220,10 +210,9 @@
 }
 
 
-static constexpr char const * LWG_ACTIVE {"active.html" };
-static constexpr char const * LWG_CLOSED {"closed.html" };
-static constexpr char const * LWG_DEFECTS{"defects.html"};
-
+static constexpr char const * LWG_ACTIVE {"lwg-active.html" };
+static constexpr char const * LWG_CLOSED {"lwg-closed.html" };
+static constexpr char const * LWG_DEFECTS{"lwg-defects.html"};
 
 // functions to relate the status of an issue to its relevant published list document
 auto filename_for_status(std::string stat) -> std::string {
@@ -254,7 +243,7 @@
         : (stat == "EWG")           ? LWG_ACTIVE
         : (stat == "Core")          ? LWG_ACTIVE
         : (stat == "Deferred")      ? LWG_ACTIVE
-        : throw std::runtime_error("unknown status: " + stat);
+        : throw std::runtime_error("unknown status " + stat);
 }
 
 auto is_active(std::string const & stat) -> bool {
@@ -358,7 +347,7 @@
       }
 
       if (sub >= 100) {
-         os << char{sub - 100 + 'A'};
+         os << char(sub - 100 + 'A');
       }
       else {
          os << sub;
@@ -474,60 +463,6 @@
       "NAD Concepts"
    };
 
-<<<<<<< HEAD
-struct sort_by_status {
-   auto operator()(const issue& x, const issue& y) const noexcept -> bool {
-      static constexpr
-      auto get_priority = []( std::string const & stat ) -> unsigned {
-         static char const * const status_priority[] {
-            "Voting",
-            "Tentatively Voting",
-            "Immediate",
-            "Ready",
-            "Tentatively Ready",
-            "Tentatively NAD Editorial",
-            "Tentatively NAD Future",
-            "Tentatively NAD",
-            "Review",
-            "New",
-            "Open",
-            "Deferred",
-            "Tentatively Resolved",
-            "Pending DR",
-            "Pending WP",
-            "Pending Resolved",
-            "Pending NAD Future",
-            "Pending NAD Editorial",
-            "Pending NAD",
-            "NAD Future",
-            "DR",
-            "WP",
-            "C++11",
-            "CD1",
-            "TC1",
-            "Resolved",
-            "TRDec",
-            "NAD Editorial",
-            "NAD",
-            "Dup",
-            "NAD Concepts"
-         };
-         // Don't know why gcc 4.6 rejects this - cannot deduce iterators for 'find_if' algorithm
-         //static auto first = std::begin(status_priority);
-         //static auto last  = std::end(status_priority);
-         //return std::find_if( first, last), [&](char const * str){ return str == stat; } ) - first;
-
-         // Yet gcc 4.6 does work with this that should have identical semantics, other than an lvalue/rvalue switch
-         static auto const first = std::begin(status_priority);
-         static auto const last  = std::end(status_priority);
-         auto const i = std::find_if( first, last, [&](char const * str){ return str == stat; } );
-         if(last == i) {
-            std::cout << "Unknown status: " << stat << std::endl;
-         }
-         return i - first;
-      };
-=======
->>>>>>> 88c9f924
 
 #if !defined(DEBUG_SUPPORT)
    static auto const first = std::begin(status_priority);
@@ -677,14 +612,9 @@
    // Replace all tagged "issues references" in string 's' with an HTML anchor-link to the live issue
    // in its appropriate issue list, as determined by the issue's status.
    // Format of an issue reference: <iref ref="ISS"/>
-<<<<<<< HEAD
-   // Format of anchor: <a href="INDEX.html#ISS">ISS</a>
-
-=======
    // Format of anchor: <a href="lwg-INDEX.html#ISS">ISS</a>
    std::ostringstream er;
  
->>>>>>> 88c9f924
    for (auto i = s.find("<iref ref=\""); i != std::string::npos; i = s.find("<iref ref=\"") ) {
       auto j = s.find('>', i);
       if (j == std::string::npos) {
@@ -930,8 +860,8 @@
 }
 
 
-struct IssuesXml {
-   explicit IssuesXml(std::string const & path);
+struct LwgIssuesXml {
+   explicit LwgIssuesXml(std::string const & path);
 
    auto get_doc_number(std::string doc) const -> std::string;
    auto get_intro(std::string doc) const -> std::string;
@@ -939,8 +869,6 @@
    auto get_revision() const -> std::string;
    auto get_revisions(std::vector<issue> const & issues, std::string const & diff_report) const -> std::string;
    auto get_statuses() const -> std::string;
-   auto get_title() const -> std::string;
-   auto get_project() const -> std::string;
 
 private:
    auto get_attribute(std::string const & attribute) const -> std::string;
@@ -951,19 +879,13 @@
    std::string m_data;
 };
 
-IssuesXml::IssuesXml(std::string const & path)
+LwgIssuesXml::LwgIssuesXml(std::string const & path)
    : m_data{}
    {
-<<<<<<< HEAD
-   std::ifstream infile{(path + "issues.xml").c_str()};
-   if (!infile.is_open()) {
-      throw std::runtime_error{"Unable to open issues.xml"};
-=======
    std::string filename{path + "lwg-issues.xml"};
    std::ifstream infile{filename.c_str()};
    if (!infile.is_open()) {
       throw std::runtime_error{"Unable to open " + filename};
->>>>>>> 88c9f924
    }
 
    std::istreambuf_iterator<char> first{infile}, last{};
@@ -971,7 +893,7 @@
 }
 
 
-auto IssuesXml::get_doc_number(std::string doc) const -> std::string {
+auto LwgIssuesXml::get_doc_number(std::string doc) const -> std::string {
     if (doc == "active") {
         doc = "active_docno";
     }
@@ -985,23 +907,10 @@
         throw std::runtime_error{"unknown argument to get_doc_number: " + doc};
     }
 
-<<<<<<< HEAD
-    auto i = m_data.find(doc);
-    if (i == std::string::npos) {
-        throw std::runtime_error{"Unable to find docno in issues.xml"};
-    }
-    i += doc.size();
-    auto j = m_data.find('\"', i+1);
-    if (j == std::string::npos) {
-        throw std::runtime_error{"Unable to parse docno in issues.xml"};
-    }
-    return m_data.substr(i, j-i);
-=======
     return get_attribute(doc);
->>>>>>> 88c9f924
-}
-
-auto IssuesXml::get_intro(std::string doc) const -> std::string {
+}
+
+auto LwgIssuesXml::get_intro(std::string doc) const -> std::string {
     if (doc == "active") {
         doc = "<intro list=\"Active\">";
     }
@@ -1017,41 +926,27 @@
 
     auto i = m_data.find(doc);
     if (i == std::string::npos) {
-        throw std::runtime_error{"Unable to find intro in issues.xml"};
+        throw std::runtime_error{"Unable to find intro in lwg-issues.xml"};
     }
     i += doc.size();
     auto j = m_data.find("</intro>", i);
     if (j == std::string::npos) {
-        throw std::runtime_error{"Unable to parse intro in issues.xml"};
+        throw std::runtime_error{"Unable to parse intro in lwg-issues.xml"};
     }
     return m_data.substr(i, j-i);
 }
 
 
-<<<<<<< HEAD
-auto IssuesXml::get_maintainer() const -> std::string {
-   auto i = m_data.find("maintainer=\"");
-   if (i == std::string::npos) {
-      throw std::runtime_error{"Unable to find maintainer in issues.xml"};
-   }
-   i += sizeof("maintainer=\"") - 1;
-   auto j = m_data.find('\"', i);
-   if (j == std::string::npos) {
-      throw std::runtime_error{"Unable to parse maintainer in issues.xml"};
-   }
-   std::string r = m_data.substr(i, j-i);
-=======
 auto LwgIssuesXml::get_maintainer() const -> std::string {
    std::string r = get_attribute("maintainer");
->>>>>>> 88c9f924
    auto m = r.find("&lt;");
    if (m == std::string::npos) {
-      throw std::runtime_error{"Unable to parse maintainer email address in issues.xml"};
+      throw std::runtime_error{"Unable to parse maintainer email address in lwg-issues.xml"};
    }
    m += sizeof("&lt;") - 1;
    auto me = r.find("&gt;", m);
    if (me == std::string::npos) {
-      throw std::runtime_error{"Unable to parse maintainer email address in issues.xml"};
+      throw std::runtime_error{"Unable to parse maintainer email address in lwg-issues.xml"};
    }
    std::string email = r.substr(m, me-m);
    // &lt;                                    lwgchair@gmail.com    &gt;
@@ -1060,64 +955,21 @@
    return r;
 }
 
-<<<<<<< HEAD
-
-auto IssuesXml::get_title() const -> std::string {
-    auto i = m_data.find("title=\"");
-    if (i == std::string::npos) {
-        throw std::runtime_error{"Unable to find title in issues.xml"};
-    }
-    i += sizeof("title=\"") - 1;
-    auto j = m_data.find('\"', i);
-    if (j == std::string::npos) {
-        throw std::runtime_error{"Unable to parse title in issues.xml"};
-    }
-    return m_data.substr(i, j-i);
-}
-
-
-auto IssuesXml::get_project() const -> std::string {
-    auto i = m_data.find("project=\"");
-    if (i == std::string::npos) {
-        throw std::runtime_error{"Unable to find project in issues.xml"};
-    }
-    i += sizeof("project=\"") - 1;
-    auto j = m_data.find('\"', i);
-    if (j == std::string::npos) {
-        throw std::runtime_error{"Unable to parse project in issues.xml"};
-    }
-    return m_data.substr(i, j-i);
-}
-
-
-auto IssuesXml::get_revision() const -> std::string {
-    auto i = m_data.find("revision=\"");
-    if (i == std::string::npos) {
-        throw std::runtime_error{"Unable to find revision in issues.xml"};
-    }
-    i += sizeof("revision=\"") - 1;
-    auto j = m_data.find('\"', i);
-    if (j == std::string::npos) {
-        throw std::runtime_error{"Unable to parse revision in issues.xml"};
-    }
-    return m_data.substr(i, j-i);
-=======
 auto LwgIssuesXml::get_revision() const -> std::string {
    return get_attribute("revision");
->>>>>>> 88c9f924
-}
-
-
-auto IssuesXml::get_revisions(std::vector<issue> const & issues, std::string const & diff_report) const -> std::string {
+}
+
+
+auto LwgIssuesXml::get_revisions(std::vector<issue> const & issues, std::string const & diff_report) const -> std::string {
    auto i = m_data.find("<revision_history>");
    if (i == std::string::npos) {
-      throw std::runtime_error{"Unable to find <revision_history> in issues.xml"};
+      throw std::runtime_error{"Unable to find <revision_history> in lwg-issues.xml"};
    }
    i += sizeof("<revision_history>") - 1;
 
    auto j = m_data.find("</revision_history>", i);
    if (j == std::string::npos) {
-      throw std::runtime_error{"Unable to find </revision_history> in issues.xml"};
+      throw std::runtime_error{"Unable to find </revision_history> in lwg-issues.xml"};
    }
    auto s = m_data.substr(i, j-i);
    j = 0;
@@ -1127,13 +979,7 @@
    std::string r = "<ul>\n";
 
    r += "<li>";
-<<<<<<< HEAD
-//   r += "R74: 2011-02-28 pre-Madrid mailing";   // This is the form we are copying
-   r += "D76: 2011-09-01 post-Bloomington mailing";   // We should date and *timestamp* this reference, as we expect to generate several documents per day
-//   r += "Madrid meeting resolutions";   // We should date and *timestamp* this reference, as we expect to generate several documents per day
-=======
    r += get_revision() + ": " + get_attribute("date") + " " + get_attribute("title");   // We should date and *timestamp* this reference, as we expect to generate several documents per day
->>>>>>> 88c9f924
    r += diff_report;
    r += "</li>\n";
 
@@ -1161,16 +1007,16 @@
 }
 
 
-auto IssuesXml::get_statuses() const -> std::string {
+auto LwgIssuesXml::get_statuses() const -> std::string {
    auto i = m_data.find("<statuses>");
    if (i == std::string::npos) {
-      throw std::runtime_error{"Unable to find statuses in issues.xml"};
+      throw std::runtime_error{"Unable to find statuses in lwg-issues.xml"};
    }
    i += sizeof("<statuses>") - 1;
 
    auto j = m_data.find("</statuses>", i);
    if (j == std::string::npos) {
-      throw std::runtime_error{"Unable to parse statuses in issues.xml"};
+      throw std::runtime_error{"Unable to parse statuses in lwg-issues.xml"};
    }
    return m_data.substr(i, j-i);
 }
@@ -1233,13 +1079,13 @@
    out <<
 R"(<table border="1" cellpadding="4">
 <tr>
-  <td align="center"><a href="toc.html"><b>Issue</b></a></td>
-  <td align="center"><a href="status.html"><b>Status</b></a></td>
-  <td align="center"><a href="index.html"><b>Section</b></a></td>
+  <td align="center"><a href="lwg-toc.html"><b>Issue</b></a></td>
+  <td align="center"><a href="lwg-status.html"><b>Status</b></a></td>
+  <td align="center"><a href="lwg-index.html"><b>Section</b></a></td>
   <td align="center"><b>Title</b></td>
   <td align="center"><b>Proposed Resolution</b></td>
   <td align="center"><b>Duplicates</b></td>
-  <td align="center"><a href="status-date.html"><b>Last modified</b></a></td>
+  <td align="center"><a href="lwg-status-date.html"><b>Last modified</b></a></td>
 </tr>
 )";
 
@@ -1251,8 +1097,7 @@
       out << "<td align=\"right\">" << make_ref_string(*i) << "</td>\n";
 
       // Status
-      out << "<td align=\"left\"><a href=\"active.html#"
-          << remove_qualifier(i->stat) << "\">" << i->stat << "</a><a name=\"" << i->num << "\"></a></td>\n";
+      out << "<td align=\"left\"><a href=\"lwg-active.html#" << remove_qualifier(i->stat) << "\">" << i->stat << "</a><a name=\"" << i->num << "\"></a></td>\n";
 
       // Section
       out << "<td align=\"left\">";
@@ -1292,30 +1137,20 @@
 }
 
 
-void make_sort_by_num(std::vector<issue>& issues, std::string const & filename, IssuesXml const & issues_xml) {
+void make_sort_by_num(std::vector<issue>& issues, std::string const & filename, LwgIssuesXml const & lwg_issues_xml) {
    sort(issues.begin(), issues.end(), sort_by_num{});
 
    std::ofstream out{filename.c_str()};
-<<<<<<< HEAD
-   print_file_header(out, "Table of Contents");
-=======
    if (!out)
      throw std::runtime_error{"Failed to open " + filename};
    print_file_header(out, "LWG Table of Contents");
->>>>>>> 88c9f924
 
    out <<
-"<h1>" << title << " (Revision " << issues_xml.get_revision() << R"()</h1>
+R"(<h1>C++ Standard Library Issues List (Revision )" << lwg_issues_xml.get_revision() << R"()</h1>
 <h1>Table of Contents</h1>
-<<<<<<< HEAD
-<p>Reference ISO/IEC IS 14882:2003(E)</p>
-<p>This document is the Table of Contents for the <a href="active.html">Active Issues</a>,
-<a href="defects.html">Defect Reports List</a>, and <a href="closed.html">Closed Issues</a>.</p>
-=======
 <p>Reference ISO/IEC IS 14882:2011(E)</p>
 <p>This document is the Table of Contents for the <a href="lwg-active.html">Library Active Issues List</a>,
 <a href="lwg-defects.html">Library Defect Reports List</a>, and <a href="lwg-closed.html">Library Closed Issues List</a>.</p>
->>>>>>> 88c9f924
 )";
    out << build_timestamp;
 
@@ -1324,28 +1159,24 @@
 }
 
 
-void make_sort_by_status(std::vector<issue>& issues, std::string const & filename, IssuesXml const & issues_xml) {
+void make_sort_by_status(std::vector<issue>& issues, std::string const & filename, LwgIssuesXml const & lwg_issues_xml) {
    sort(issues.begin(), issues.end(), sort_by_num{});
    stable_sort(issues.begin(), issues.end(), [](issue const & x, issue const & y) { return x.mod_date > y.mod_date; } );
    stable_sort(issues.begin(), issues.end(), sort_by_section{});
    stable_sort(issues.begin(), issues.end(), sort_by_status{});
 
    std::ofstream out{filename.c_str()};
-<<<<<<< HEAD
-   print_file_header(out, "Index by Status and Section");
-=======
    if (!out)
      throw std::runtime_error{"Failed to open " + filename};
    print_file_header(out, "LWG Index by Status and Section");
->>>>>>> 88c9f924
 
    out <<
-"<h1>" << title << " (Revision " << issues_xml.get_revision() << R"()</h1>
+R"(<h1>C++ Standard Library Issues List (Revision )" << lwg_issues_xml.get_revision() << R"()</h1>
 <h1>Index by Status and Section</h1>
 <p>Reference ISO/IEC IS 14882:2011(E)</p>
 <p>
-This document is the Index by Status and Section for the <a href="active.html">Active Issues List</a>,
-<a href="defects.html">Defect Reports List</a>, and <a href="closed.html">Closed Issues List</a>.
+This document is the Index by Status and Section for the <a href="lwg-active.html">Library Active Issues List</a>,
+<a href="lwg-defects.html">Library Defect Reports List</a>, and <a href="lwg-closed.html">Library Closed Issues List</a>.
 </p>
 
 )";
@@ -1363,28 +1194,24 @@
 }
 
 
-void make_sort_by_status_mod_date(std::vector<issue> & issues, std::string const & filename, IssuesXml const & issues_xml) {
+void make_sort_by_status_mod_date(std::vector<issue> & issues, std::string const & filename, LwgIssuesXml const & lwg_issues_xml) {
    sort(issues.begin(), issues.end(), sort_by_num{});
    stable_sort(issues.begin(), issues.end(), sort_by_section{});
    stable_sort(issues.begin(), issues.end(), [](issue const & x, issue const & y) { return x.mod_date > y.mod_date; } );
    stable_sort(issues.begin(), issues.end(), sort_by_status{});
 
    std::ofstream out{filename.c_str()};
-<<<<<<< HEAD
-   print_file_header(out, "Index by Status and Date");
-=======
    if (!out)
      throw std::runtime_error{"Failed to open " + filename};
    print_file_header(out, "LWG Index by Status and Date");
->>>>>>> 88c9f924
 
    out <<
-"<h1>" << title << " (Revision " << issues_xml.get_revision() << R"()</h1>
+R"(<h1>C++ Standard Library Issues List (Revision )" << lwg_issues_xml.get_revision() << R"()</h1>
 <h1>Index by Status and Date</h1>
 <p>Reference ISO/IEC IS 14882:2011(E)</p>
 <p>
-This document is the Index by Status and Date for the <a href="active.html">Active Issues List</a>,
-<a href="defects.html">Defect Reports List</a>, and <a href="closed.html">Closed Issues List</a>.
+This document is the Index by Status and Date for the <a href="lwg-active.html">Library Active Issues List</a>,
+<a href="lwg-defects.html">Library Defect Reports List</a>, and <a href="lwg-closed.html">Library Closed Issues List</a>.
 </p>
 )";
    out << build_timestamp;
@@ -1411,7 +1238,7 @@
       out << sn.num[0];
    }
    else {
-      out << char{sn.num[0] - 100 + 'A'};
+      out << char(sn.num[0] - 100 + 'A');
    }
    return out.str();
 }
@@ -1427,7 +1254,7 @@
     }
 };
 
-void make_sort_by_section(std::vector<issue>& issues, std::string const & filename, IssuesXml const & issues_xml, bool active_only = false) {
+void make_sort_by_section(std::vector<issue>& issues, std::string const & filename, LwgIssuesXml const & lwg_issues_xml, bool active_only = false) {
    sort(issues.begin(), issues.end(), sort_by_num{});
    stable_sort(issues.begin(), issues.end(), [](issue const & x, issue const & y) { return x.mod_date > y.mod_date; } );
    stable_sort(issues.begin(), issues.end(), sort_by_status{});
@@ -1450,25 +1277,16 @@
    }
 
    std::ofstream out(filename.c_str());
-<<<<<<< HEAD
-   print_file_header(out, "Index by Section");
-=======
    if (!out)
      throw std::runtime_error{"Failed to open " + filename};
    print_file_header(out, "LWG Index by Section");
->>>>>>> 88c9f924
-
-   out << "<h1> " << title << " (Revision " << issues_xml.get_revision() << ")</h1>\n";
+
+   out << "<h1>C++ Standard Library Issues List (Revision " << lwg_issues_xml.get_revision() << ")</h1>\n";
    out << "<h1>Index by Section</h1>\n";
-<<<<<<< HEAD
-   out << "<p>Reference ISO/IEC IS 14882:2003(E)</p>\n";
-   out << "<p>This document is the Index by Section for the <a href=\"active.html\">Active Issues List</a>";
-=======
    out << "<p>Reference ISO/IEC IS 14882:2011(E)</p>\n";
    out << "<p>This document is the Index by Section for the <a href=\"lwg-active.html\">Library Active Issues List</a>";
->>>>>>> 88c9f924
    if(!active_only) {
-      out << ", <a href=\"defects.html\">Defect Reports List</a>, and <a href=\"closed.html\">Closed Issues List</a>";
+      out << ", <a href=\"lwg-defects.html\">Library Defect Reports List</a>, and <a href=\"lwg-closed.html\">Library Closed Issues List</a>";
    }
    out << ".</p>\n";
    out << "<h2>Index by Section";
@@ -1477,10 +1295,10 @@
    }
    out << "</h2>\n";
    if (active_only) {
-      out << "<p><a href=\"index.html\">(view all issues)</a></p>\n";
+      out << "<p><a href=\"lwg-index.html\">(view all issues)</a></p>\n";
    }
    else {
-      out << "<p><a href=\"index-open.html\">(view only non-Ready open issues)</a></p>\n";
+      out << "<p><a href=\"lwg-index-open.html\">(view only non-Ready open issues)</a></p>\n";
    }
    out << build_timestamp;
 
@@ -1497,10 +1315,10 @@
       std::string const msn{major_section(section_db[i->tags[0]])};
       out << "<h2><a name=\"Section " << msn << "\"></a>" << "Section " << msn << " (" << (j-i) << " issues)</h2>\n";
       if (active_only) {
-         out << "<p><a href=\"index.html#Section " << msn << "\">(view all issues)</a></p>\n";
+         out << "<p><a href=\"lwg-index.html#Section " << msn << "\">(view all issues)</a></p>\n";
       }
       else if (mjr_section_open.count(*i) > 0) {
-         out << "<p><a href=\"index-open.html#Section " << msn << "\">(view only non-Ready open issues)</a></p>\n";
+         out << "<p><a href=\"lwg-index-open.html#Section " << msn << "\">(view only non-Ready open issues)</a></p>\n";
       }
 
       print_table(out, i, j);
@@ -1516,10 +1334,10 @@
    std::multiset<issue, sort_by_first_tag> const  all_issues{ issues.begin(), issues.end()} ;
    std::multiset<issue, sort_by_status>    const  issues_by_status{ issues.begin(), issues.end() };
 
-   std::multiset<issue, sort_by_first_tag> LWG_ACTIVE;
+   std::multiset<issue, sort_by_first_tag> active_issues;
    for (auto const & elem : issues ) {
       if (is_active(elem.stat)) {
-         LWG_ACTIVE.insert(elem);
+         active_issues.insert(elem);
       }
    }
 
@@ -1537,7 +1355,7 @@
             out << ", " << section_db[iss.tags[k]] << " " << iss.tags[k];
          }
 
-         out << " <b>Status:</b> <a href=\"active.html#" << remove_qualifier(iss.stat) << "\">" << iss.stat << "</a>\n";
+         out << " <b>Status:</b> <a href=\"lwg-active.html#" << remove_qualifier(iss.stat) << "\">" << iss.stat << "</a>\n";
          out << " <b>Submitter:</b> " << iss.submitter
              << " <b>Opened:</b> ";
          print_date(out, iss.date);
@@ -1546,17 +1364,17 @@
          out << "</p>\n";
 
          // view active issues in []
-         if (LWG_ACTIVE.count(iss) > 1) {
-            out << "<p><b>View other</b> <a href=\"index-open.html#" << remove_square_brackets(iss.tags[0]) << "\">active issues</a> in " << iss.tags[0] << ".</p>\n";
+         if (active_issues.count(iss) > 1) {
+            out << "<p><b>View other</b> <a href=\"lwg-index-open.html#" << remove_square_brackets(iss.tags[0]) << "\">active issues</a> in " << iss.tags[0] << ".</p>\n";
          }
 
          // view all issues in []
          if (all_issues.count(iss) > 1) {
-            out << "<p><b>View all other</b> <a href=\"index.html#" << remove_square_brackets(iss.tags[0]) << "\">issues</a> in " << iss.tags[0] << ".</p>\n";
+            out << "<p><b>View all other</b> <a href=\"lwg-index.html#" << remove_square_brackets(iss.tags[0]) << "\">issues</a> in " << iss.tags[0] << ".</p>\n";
          }
          // view all issues with same status
          if (issues_by_status.count(iss) > 1) {
-            out << "<p><b>View all issues with</b> <a href=\"status.html#" << iss.stat << "\">" << iss.stat << "</a> status.</p>\n";
+            out << "<p><b>View all issues with</b> <a href=\"lwg-status.html#" << iss.stat << "\">" << iss.stat << "</a> status.</p>\n";
          }
 
          // duplicates
@@ -1572,12 +1390,12 @@
    }
 }
 
-void print_paper_heading(std::ostream& out, std::string const & paper, IssuesXml const & issues_xml) {
+void print_paper_heading(std::ostream& out, std::string const & paper, LwgIssuesXml const & lwg_issues_xml) {
    out <<
 R"(<table>
 <tr>
   <td align="left">Doc. no.</td>
-  <td align="left">)" << issues_xml.get_doc_number(paper) << R"(</td>
+  <td align="left">)" << lwg_issues_xml.get_doc_number(paper) << R"(</td>
 </tr>
 <tr>
   <td align="left">Date:</td>
@@ -1585,26 +1403,26 @@
 </tr>
 <tr>
   <td align="left">Project:</td>
-  <td align="left">)" << issues_xml.get_project() << R"(</td>
+  <td align="left">Programming Language C++</td>
 </tr>
 <tr>
   <td align="left">Reply to:</td>
-  <td align="left">)" << issues_xml.get_maintainer() << R"(</td>
+  <td align="left">)" << lwg_issues_xml.get_maintainer() << R"(</td>
 </tr>
 </table>
 )";
 
    out << "<h1>";
    if (paper == "active") {
-      out << title << " - Active Issues (Revision ";
+      out << "C++ Standard Library Active Issues List (Revision ";
    }
    else if (paper == "defect") {
-      out << title << " - Defects (Revision ";
+      out << "C++ Standard Library Defect Report List (Revision ";
    }
    else if (paper == "closed") {
-      out << title << " - Closed Issues (Revision ";
-   }
-   out << issues_xml.get_revision() << ")</h1>\n";
+      out << "C++ Standard Library Closed Issues List (Revision ";
+   }
+   out << lwg_issues_xml.get_revision() << ")</h1>\n";
    out << build_timestamp;
 }
 
@@ -1613,17 +1431,9 @@
 // A precondition for calling any of these functions is that the list of issues is sorted in numerical order, by issue number.
 // While nothing disasterous will happen if this precondition is violated, the published issues list will list items
 // in the wrong order.
-void make_active(std::vector<issue> const & issues, std::string const & path, IssuesXml const & issues_xml, std::string const & diff_report) {
+void make_active(std::vector<issue> const & issues, std::string const & path, LwgIssuesXml const & lwg_issues_xml, std::string const & diff_report) {
    assert(is_sorted(issues.begin(), issues.end(), sort_by_num{}));
 
-<<<<<<< HEAD
-   std::ofstream out{(path + "active.html").c_str()};
-   print_file_header(out, title + " - Active Issues");
-   print_paper_heading(out, "active", issues_xml);
-   out << issues_xml.get_intro("active") << '\n';
-   out << "<h2>Revision History</h2>\n" << issues_xml.get_revisions(issues, diff_report) << '\n';
-   out << "<h2><a name=\"Status\"></a>Issue Status</h2>\n" << issues_xml.get_statuses() << '\n';
-=======
    std::string filename{path + "lwg-active.html"};
    std::ofstream out{filename.c_str()};
    if (!out)
@@ -1633,23 +1443,15 @@
    out << lwg_issues_xml.get_intro("active") << '\n';
    out << "<h2>Revision History</h2>\n" << lwg_issues_xml.get_revisions(issues, diff_report) << '\n';
    out << "<h2><a name=\"Status\"></a>Issue Status</h2>\n" << lwg_issues_xml.get_statuses() << '\n';
->>>>>>> 88c9f924
    out << "<h2>Active Issues</h2>\n";
    print_issues(out, issues, [](issue const & i) {return is_active(i.stat);} );
    print_file_trailer(out);
 }
 
 
-void make_defect(std::vector<issue> const & issues, std::string const & path, IssuesXml const & issues_xml, std::string const & diff_report) {
+void make_defect(std::vector<issue> const & issues, std::string const & path, LwgIssuesXml const & lwg_issues_xml, std::string const & diff_report) {
    assert(is_sorted(issues.begin(), issues.end(), sort_by_num{}));
 
-<<<<<<< HEAD
-   std::ofstream out((path + "defects.html").c_str());
-   print_file_header(out, title + " - Defects");
-   print_paper_heading(out, "defect", issues_xml);
-   out << issues_xml.get_intro("defect") << '\n';
-   out << "<h2>Revision History</h2>\n" << issues_xml.get_revisions(issues, diff_report) << '\n';
-=======
    std::string filename{path + "lwg-defects.html"};
    std::ofstream out(filename.c_str());
    if (!out)
@@ -1658,23 +1460,15 @@
    print_paper_heading(out, "defect", lwg_issues_xml);
    out << lwg_issues_xml.get_intro("defect") << '\n';
    out << "<h2>Revision History</h2>\n" << lwg_issues_xml.get_revisions(issues, diff_report) << '\n';
->>>>>>> 88c9f924
    out << "<h2>Defect Reports</h2>\n";
    print_issues(out, issues, [](issue const & i) {return is_defect(i.stat);} );
    print_file_trailer(out);
 }
 
 
-void make_closed(std::vector<issue> const & issues, std::string const & path, IssuesXml const & issues_xml, std::string const & diff_report) {
+void make_closed(std::vector<issue> const & issues, std::string const & path, LwgIssuesXml const & lwg_issues_xml, std::string const & diff_report) {
    assert(is_sorted(issues.begin(), issues.end(), sort_by_num{}));
 
-<<<<<<< HEAD
-   std::ofstream out{(path + "closed.html").c_str()};
-   print_file_header(out, title + " - Closed Issues");
-   print_paper_heading(out, "closed", issues_xml);
-   out << issues_xml.get_intro("closed") << '\n';
-   out << "<h2>Revision History</h2>\n" << issues_xml.get_revisions(issues, diff_report) << '\n';
-=======
    std::string filename{path + "lwg-closed.html"};
    std::ofstream out{filename.c_str()};
    if (!out)
@@ -1683,7 +1477,6 @@
    print_paper_heading(out, "closed", lwg_issues_xml);
    out << lwg_issues_xml.get_intro("closed") << '\n';
    out << "<h2>Revision History</h2>\n" << lwg_issues_xml.get_revisions(issues, diff_report) << '\n';
->>>>>>> 88c9f924
    out << "<h2>Closed Issues</h2>\n";
    print_issues(out, issues, [](issue const & i) {return is_closed(i.stat);} );
    print_file_trailer(out);
@@ -1691,18 +1484,10 @@
 
 
 // Additional non-standard documents, useful for running LWG meetings
-void make_tentative(std::vector<issue> const & issues, std::string const & path, IssuesXml const & issues_xml) {
+void make_tentative(std::vector<issue> const & issues, std::string const & path, LwgIssuesXml const & lwg_issues_xml) {
    // publish a document listing all tentative issues that may be acted on during a meeting.
    assert(is_sorted(issues.begin(), issues.end(), sort_by_num{}));
 
-<<<<<<< HEAD
-   std::ofstream out{(path + "tentative.html").c_str()};
-   print_file_header(out, title + " - Tentative Issues");
-//   print_paper_heading(out, "active", issues_xml);
-//   out << issues_xml.get_intro("active") << '\n';
-//   out << "<h2>Revision History</h2>\n" << issues_xml.get_revisions(issues) << '\n';
-//   out << "<h2><a name=\"Status\"></a>Issue Status</h2>\n" << issues_xml.get_statuses() << '\n';
-=======
    std::string filename{path + "lwg-tentative.html"};
    std::ofstream out{filename.c_str()};
    if (!out)
@@ -1712,7 +1497,6 @@
 //   out << lwg_issues_xml.get_intro("active") << '\n';
 //   out << "<h2>Revision History</h2>\n" << lwg_issues_xml.get_revisions(issues) << '\n';
 //   out << "<h2><a name=\"Status\"></a>Issue Status</h2>\n" << lwg_issues_xml.get_statuses() << '\n';
->>>>>>> 88c9f924
    out << build_timestamp;
    out << "<h2>Tentative Issues</h2>\n";
    print_issues(out, issues, [](issue const & i) {return is_tentative(i.stat);} );
@@ -1720,18 +1504,10 @@
 }
 
 
-void make_unresolved(std::vector<issue> const & issues, std::string const & path, IssuesXml const & issues_xml) {
+void make_unresolved(std::vector<issue> const & issues, std::string const & path, LwgIssuesXml const & lwg_issues_xml) {
    // publish a document listing all non-tentative, non-ready issues that must be reviewed during a meeting.
    assert(is_sorted(issues.begin(), issues.end(), sort_by_num{}));
 
-<<<<<<< HEAD
-   std::ofstream out{(path + "unresolved.html").c_str()};
-   print_file_header(out, title + " - Unresolved Issues");
-//   print_paper_heading(out, "active", issues_xml);
-//   out << issues_xml.get_intro("active") << '\n';
-//   out << "<h2>Revision History</h2>\n" << issues_xml.get_revisions(issues) << '\n';
-//   out << "<h2><a name=\"Status\"></a>Issue Status</h2>\n" << issues_xml.get_statuses() << '\n';
-=======
    std::string filename{path + "lwg-unresolved.html"};
    std::ofstream out{filename.c_str()};
    if (!out)
@@ -1741,27 +1517,21 @@
 //   out << lwg_issues_xml.get_intro("active") << '\n';
 //   out << "<h2>Revision History</h2>\n" << lwg_issues_xml.get_revisions(issues) << '\n';
 //   out << "<h2><a name=\"Status\"></a>Issue Status</h2>\n" << lwg_issues_xml.get_statuses() << '\n';
->>>>>>> 88c9f924
    out << build_timestamp;
    out << "<h2>Unresolved Issues</h2>\n";
    print_issues(out, issues, [](issue const & i) {return is_not_resolved(i.stat);} );
    print_file_trailer(out);
 }
 
-void make_immediate(std::vector<issue> const & issues, std::string const & path, IssuesXml const & issues_xml) {
+void make_immediate(std::vector<issue> const & issues, std::string const & path, LwgIssuesXml const & lwg_issues_xml) {
    // publish a document listing all non-tentative, non-ready issues that must be reviewed during a meeting.
    assert(is_sorted(issues.begin(), issues.end(), sort_by_num{}));
 
-<<<<<<< HEAD
-   std::ofstream out{(path + "immediate.html").c_str()};
-   print_file_header(out, title + " - Immediate Issues");
-=======
    std::string filename{path + "lwg-immediate.html"};
    std::ofstream out{filename.c_str()};
    if (!out)
      throw std::runtime_error{"Failed to open " + filename};
    print_file_header(out, "C++ Standard Library Issues Resolved Directly In [INSERT CURRENT MEETING HERE]");
->>>>>>> 88c9f924
 //   print_paper_heading(out, "active", lwg_issues_xml);
 //   out << lwg_issues_xml.get_intro("active") << '\n';
 //   out << "<h2>Revision History</h2>\n" << lwg_issues_xml.get_revisions(issues) << '\n';
@@ -1911,13 +1681,8 @@
    std::vector<issue> issues{};
    while ( dirent* entry = readdir(dir) ) {
       std::string const issue_file{ entry->d_name };
-<<<<<<< HEAD
-      if (0 != issue_file.find("issue") || 0 == issue_file.find("issues")) {
-         continue;
-=======
       if (0 == issue_file.find("issue") ) {
          issues.emplace_back(parse_issue_from_file(issues_path + issue_file));
->>>>>>> 88c9f924
       }
    }
    closedir(dir);
@@ -2062,13 +1827,15 @@
    for( auto const & i : added_issues ) {
       auto const item_count = i.second.size();
       if(1 == item_count) {
-         out << "<li>Added the following " << i.first
-             << " issue: <iref ref=\"" << i.second.front() << "\"/>.</li>\n";
+         out << "<li>Added the following " << i.first << " issue: <iref ref=\"" << i.second.front() << "\"/>.</li>\n";
       }
       else {
-         out << "<li>Added the following " << item_count << " " << i.first
-             << " issues: " << list_issues{i.second} << ".</li>\n";
-      }
+         out << "<li>Added the following " << item_count << " " << i.first << " issues: " << list_issues{i.second} << ".</li>\n";
+      }
+   }
+   
+   if (added_issues.empty()) {
+      out << "<li>No issues added.</li>\n";
    }
 
    return out;
@@ -2114,6 +1881,10 @@
          out << "<li>Changed the following " << item_count << " issues to " << i.first.second
              << " (from " << i.first.first << "): " << list_issues{i.second} << ".</li>\n";
       }
+   }
+
+   if (changed_issues.empty()) {
+      out << "<li>No issues changed.</li>\n";
    }
 
    return out;
@@ -2154,29 +1925,32 @@
 
    out << "<li>" << n_open_new << " open issues, ";
    if (n_open_new >= n_open_old) {
-      out << "up by " << n_open_new - n_open_old << ".</li>\n";
+      out << "up by " << n_open_new - n_open_old;
    }
    else {
-      out << "down by " << n_open_old - n_open_new << ".</li>\n";
-   }
+      out << "down by " << n_open_old - n_open_new;
+   }
+   out << ".</li>\n";
 
    out << "<li>" << n_closed_new << " closed issues, ";
    if (n_closed_new >= n_closed_old) {
-      out << "up by " << n_closed_new - n_closed_old << ".</li>\n";
+      out << "up by " << n_closed_new - n_closed_old;
    }
    else {
-      out << "down by " << n_closed_old - n_closed_new << ".</li>\n";
-   }
+      out << "down by " << n_closed_old - n_closed_new;
+   }
+   out << ".</li>\n";
 
    unsigned n_total_new = n_open_new + n_closed_new;
    unsigned n_total_old = n_open_old + n_closed_old;
    out << "<li>" << n_total_new << " issues total, ";
    if (n_total_new >= n_total_old) {
-      out << "up by " << n_total_new - n_total_old << ".</li>\n";
+      out << "up by " << n_total_new - n_total_old;
    }
    else {
-      out << "down by " << n_total_old - n_total_new << ".</li>\n";
-   }
+      out << "down by " << n_total_old - n_total_new;
+   }
+   out << ".</li>\n";
 
    return out;
 }
@@ -2197,15 +1971,11 @@
           "</ul>\n";
 }
 
-<<<<<<< HEAD
-}  // unnamed namespace
-=======
 void check_directory(std::string const & directory) {
   struct stat sb;
   if (stat(directory.c_str(), &sb) != 0 || !S_ISDIR(sb.st_mode))
     throw std::runtime_error(directory + " is no existing directory");
 }
->>>>>>> 88c9f924
 
 // ============================================================================================================
 
@@ -2213,7 +1983,7 @@
 int main(int argc, char* argv[]) {
    try {
       std::string path;
-      std::cout << "Preparing new issues lists..." << std::endl;
+      std::cout << "Preparing new LWG issues lists..." << std::endl;
       if (argc == 2) {
          path = argv[1];
       }
@@ -2235,12 +2005,10 @@
       section_db = read_section_db(path + "meta-data/");
       //    check_against_index(section_db);
 
-      auto const old_issues = read_issues_from_toc(read_file_into_string(path
-        + "meta-data/toc.old.html"));
+      auto const old_issues = read_issues_from_toc(read_file_into_string(path + "meta-data/lwg-toc.old.html"));
 
       auto const issues_path = path + "xml/";
-      IssuesXml issues_xml(issues_path);
-      title = issues_xml.get_title();
+      LwgIssuesXml lwg_issues_xml(issues_path);
 
       auto issues = read_issues(issues_path);
       prepare_issues(issues);
@@ -2270,16 +2038,6 @@
       std::copy_if(issues.begin(), issues.end(), ready_inserter, [](issue const & iss){ return is_ready(iss.stat); } );
 
       // First generate the primary 3 standard issues lists
-<<<<<<< HEAD
-      make_active(issues, path, issues_xml, diff_report);
-      make_defect(issues, path, issues_xml, diff_report);
-      make_closed(issues, path, issues_xml, diff_report);
-
-      // unofficial documents
-      make_tentative(issues, path, issues_xml);
-      make_unresolved(issues, path, issues_xml);
-      make_immediate(issues, path, issues_xml);
-=======
       make_active(issues, target_path, lwg_issues_xml, diff_report);
       make_defect(issues, target_path, lwg_issues_xml, diff_report);
       make_closed(issues, target_path, lwg_issues_xml, diff_report);
@@ -2288,20 +2046,10 @@
       make_tentative (issues, target_path, lwg_issues_xml);
       make_unresolved(issues, target_path, lwg_issues_xml);
       make_immediate (issues, target_path, lwg_issues_xml);
->>>>>>> 88c9f924
 
 
       // Now we have a parsed and formatted set of issues, we can write the standard set of HTML documents
       // Note that each of these functions is going to re-sort the 'issues' vector for its own purposes
-<<<<<<< HEAD
-      make_sort_by_num            (issues, {path + "toc.html"},         issues_xml);
-      make_sort_by_status         (issues, {path + "status.html"},      issues_xml);
-      make_sort_by_status_mod_date(issues, {path + "status-date.html"}, issues_xml);
-      make_sort_by_section        (issues, {path + "index.html"},       issues_xml);
-
-      // Note that this additional document is very similar to unresolved-index.html below
-      make_sort_by_section        (issues, {path + "index-open.html"},  issues_xml, true);
-=======
       make_sort_by_num            (issues, {target_path + "lwg-toc.html"},         lwg_issues_xml);
       make_sort_by_status         (issues, {target_path + "lwg-status.html"},      lwg_issues_xml);
       make_sort_by_status_mod_date(issues, {target_path + "lwg-status-date.html"}, lwg_issues_xml);
@@ -2309,44 +2057,29 @@
 
       // Note that this additional document is very similar to unresolved-index.html below
       make_sort_by_section        (issues, {target_path + "lwg-index-open.html"},  lwg_issues_xml, true);
->>>>>>> 88c9f924
 
       // Make a similar set of index documents for the issues that are 'live' during a meeting
-      // Note that these documents want to reference each other, rather than  equivalents,
+      // Note that these documents want to reference each other, rather than lwg- equivalents,
       // although it may not be worth attempting fix-ups as the per-issue level
       // During meetings, it would be good to list newly-Ready issues here
-<<<<<<< HEAD
-      make_sort_by_num            (unresolved_issues, {path + "unresolved-toc.html"},         issues_xml);
-      make_sort_by_status         (unresolved_issues, {path + "unresolved-status.html"},      issues_xml);
-      make_sort_by_status_mod_date(unresolved_issues, {path + "unresolved-status-date.html"}, issues_xml);
-      make_sort_by_section        (unresolved_issues, {path + "unresolved-index.html"},       issues_xml);
-=======
       make_sort_by_num            (unresolved_issues, {target_path + "unresolved-toc.html"},         lwg_issues_xml);
       make_sort_by_status         (unresolved_issues, {target_path + "unresolved-status.html"},      lwg_issues_xml);
       make_sort_by_status_mod_date(unresolved_issues, {target_path + "unresolved-status-date.html"}, lwg_issues_xml);
       make_sort_by_section        (unresolved_issues, {target_path + "unresolved-index.html"},       lwg_issues_xml);
->>>>>>> 88c9f924
 
       // Make another set of index documents for the issues that are up for a vote during a meeting
-      // Note that these documents want to reference each other, rather than  equivalents,
+      // Note that these documents want to reference each other, rather than lwg- equivalents,
       // although it may not be worth attempting fix-ups as the per-issue level
       // Between meetings, it would be good to list Ready issues here
-<<<<<<< HEAD
-      make_sort_by_num            (votable_issues, {path + "votable-toc.html"},         issues_xml);
-      make_sort_by_status         (votable_issues, {path + "votable-status.html"},      issues_xml);
-      make_sort_by_status_mod_date(votable_issues, {path + "votable-status-date.html"}, issues_xml);
-      make_sort_by_section        (votable_issues, {path + "votable-index.html"},       issues_xml);
-=======
       make_sort_by_num            (votable_issues, {target_path + "votable-toc.html"},         lwg_issues_xml);
       make_sort_by_status         (votable_issues, {target_path + "votable-status.html"},      lwg_issues_xml);
       make_sort_by_status_mod_date(votable_issues, {target_path + "votable-status-date.html"}, lwg_issues_xml);
       make_sort_by_section        (votable_issues, {target_path + "votable-index.html"},       lwg_issues_xml);
->>>>>>> 88c9f924
 
       std::cout << "Made all documents\n";
    }
    catch(std::exception const & ex) {
-      std::cout << "Exception: \n" << ex.what() << std::endl;
+      std::cout << ex.what() << std::endl;
       return 1;
    }
 }