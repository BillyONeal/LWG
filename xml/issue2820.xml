<?xml version='1.0' encoding='utf-8' standalone='no'?>
<!DOCTYPE issue SYSTEM "lwg-issue.dtd">

<issue num="2820" status="New">
<title>Clarify <tt>&lt;cstdint&gt;</tt> macros</title>
<section><sref ref="[cstdint]"/></section>
<submitter>Thomas Koeppe</submitter>
<date>12 Nov 2016</date>
<priority>3</priority>

<discussion>
<p>
I would like clarification from LWG regarding the various limit macros like <tt>INT_8_MIN</tt> in <tt>&lt;cstdint&gt;</tt>, 
in pursuit of editorial cleanup of this header's synopsis. I have two questions:
</p>
<ol>
<li><p>At present, macros like <tt>INT_8_MIN</tt> that correspond to the optional type <tt>int8_t</tt> are required 
(unconditionally), whereas the underlying type to which they appertain is only optional. Is this deliberate? 
Should the macros also be optional?</p></li>
<li><p>Is it deliberate that C++ only specifies sized aliases for the sizes 8, 16, 32 and 64, whereas the corresponding 
C header allows type aliases and macros for arbitrary sizes for implementations that choose to provide extended integer 
types? Is the C++ wording more restrictive by accident?</p></li>
</ol>

<note>2017-01-27 Telecon</note>
<p>Priority 3</p>

<<<<<<< HEAD
<note>2017-03-04, Kona</note>
<p>C11 ties the macro names to the existence of the types. Marshall to research the second question.</p>
<p>Close <ref iref="2764"/> as a duplicate of this issue.</p>
=======
<note>2017-03-18, Thomas comments and provides wording</note>
<p>
This is as close as I can get to the C wording without resolving part (a) of the issue (whether we deliberately don't 
allow sized type aliases for sizes other than 8, 16, 32, 64, a departure from C). Once we resolve part (a), we need 
to revisit <tt>&lt;cinttypes&gt;</tt> and fix up the synopsis (perhaps to get rid of <tt>N</tt>) and add similar 
wording as the one below to make the formatting macros for the fixed-width types optional. For historical interest,
this issue is related to LWG <iref ref="553"/> and LWG <iref ref="841"/>.
</p>
>>>>>>> 281d08a8
</discussion>

<resolution>
<p>
This wording is relative to <a href="http://wg21.link/n4640">N4640</a>.
</p>

<ol>
<li><p>Append the following content to <sref ref="[cstdint.syn]"/> p2:</p>

<blockquote>
<p>
-2- The header defines all types and macros the same as the C standard library header <tt>&lt;stdint.h&gt;</tt>.
<ins>In particular, for each of the fixed-width types (<tt>int8_t</tt>, <tt>int16_t</tt>, <tt>int32_t</tt>, 
<tt>int64_t</tt>, <tt>uint8_t</tt>, <tt>uint16_t</tt>, <tt>uint32_t</tt>, <tt>uint64_t</tt>) the type alias and 
the corresponding limit macros are defined if and only if the implementation provides the corresponding type.</ins>
</p>
</blockquote>
</li>
</ol>
</resolution>

</issue><|MERGE_RESOLUTION|>--- conflicted
+++ resolved
@@ -25,11 +25,10 @@
 <note>2017-01-27 Telecon</note>
 <p>Priority 3</p>
 
-<<<<<<< HEAD
 <note>2017-03-04, Kona</note>
 <p>C11 ties the macro names to the existence of the types. Marshall to research the second question.</p>
 <p>Close <ref iref="2764"/> as a duplicate of this issue.</p>
-=======
+
 <note>2017-03-18, Thomas comments and provides wording</note>
 <p>
 This is as close as I can get to the C wording without resolving part (a) of the issue (whether we deliberately don't 
@@ -38,7 +37,6 @@
 wording as the one below to make the formatting macros for the fixed-width types optional. For historical interest,
 this issue is related to LWG <iref ref="553"/> and LWG <iref ref="841"/>.
 </p>
->>>>>>> 281d08a8
 </discussion>
 
 <resolution>
