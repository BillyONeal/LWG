--- conflicted
+++ resolved
@@ -21,12 +21,15 @@
 
 struct A { explicit A(int){} };
 A a = 1; // Error
-<<<<<<< HEAD
 std::tuple&lt;A> ta = std::make_tuple(1); // OK?
 </pre>
-=======
-std::tuple&lt;A&gt; ta = std::make_tuple(1); // OK?
-</PRE>
+
+<note>
+Resolution proposed by ballot comment
+</note>
+<p>
+Consider to add wording to constrain these function templates.
+</p>
 
 <note>
 2010-10-24 Daniel adds:
@@ -36,18 +39,11 @@
 Accepting <a href="http://www.open-std.org/jtc1/sc22/wg21/docs/papers/2010/n3140.html">n3140</a> would solve this issue.
 </blockquote>
 
->>>>>>> 0488a4ee
 </discussion>
 
-<note>
-Resolution proposed by ballot comment
-</note>
-<p>
-Consider to add wording to constrain these
-function templates.
-</p>
 
 <resolution>
+See <a href="http://www.open-std.org/jtc1/sc22/wg21/docs/papers/2010/n3140.html">n3140</a>.
 </resolution>
 
 </issue>