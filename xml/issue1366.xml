<?xml version='1.0' encoding='iso-8859-1' standalone='no'?>
<!DOCTYPE issue SYSTEM "lwg-issue.dtd" [
  <!ENTITY nbsp "&#160;">
] >

<issue num="1366" status="Open">
<title>[FCD] Ballot Comment DE-14</title>
<section><sref ref="[new.delete.dataraces]"/></section>
<submitter>DIN</submitter>
<date>25 Aug 2010</date>

<discussion>
<p><b>Addresses DE-14</b></p>
<p>
It is unclear how a user replacement function can
simultaneously satisfy the race-free conditions imposed in
this clause and query the new-handler in case of a failed
allocation with the only available, mutating interface
<tt>std::set_new_handler</tt>.
</p>

<note>
<<<<<<< HEAD
Resolution proposed by ballot comment
</note>
<p>
Offer a non-mutating interface to query the current new-handler.
</p>
=======
2010-10-24 Daniel adds:
</note>

<blockquote>
Accepting <a href="http://www.open-std.org/jtc1/sc22/wg21/docs/papers/2010/n3122.html">n3122</a> would solve this issue.
</blockquote>

>>>>>>> 0488a4ee
</discussion>

<resolution>
</resolution>

</issue><|MERGE_RESOLUTION|>--- conflicted
+++ resolved
@@ -20,24 +20,23 @@
 </p>
 
 <note>
-<<<<<<< HEAD
 Resolution proposed by ballot comment
 </note>
 <p>
 Offer a non-mutating interface to query the current new-handler.
 </p>
-=======
+
+<note>
 2010-10-24 Daniel adds:
 </note>
 
 <blockquote>
 Accepting <a href="http://www.open-std.org/jtc1/sc22/wg21/docs/papers/2010/n3122.html">n3122</a> would solve this issue.
 </blockquote>
-
->>>>>>> 0488a4ee
 </discussion>
 
 <resolution>
+See  <a href="http://www.open-std.org/jtc1/sc22/wg21/docs/papers/2010/n3122.html">n3122</a>.
 </resolution>
 
 </issue>