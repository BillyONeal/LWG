<?xml version='1.0' encoding='iso-8859-1' standalone='no'?>
<!DOCTYPE issue SYSTEM "lwg-issue.dtd" [
  <!ENTITY nbsp "&#160;">
] >

<issue num="1370" status="Open">
<title>[FCD] <tt>throw_with_nested</tt> should not use perfect forwarding</title>
<section><sref ref="[except.nested]"/></section>
<submitter>ANSI</submitter>
<date>25 Aug 2010</date>

<discussion>
<p><b>Addresses US-84</b></p>
<p>
The <tt>throw_with_nested</tt> specification passes in its argument as
<tt>T&amp;&amp;</tt> (perfect forwarding pattern), but then discusses
requirements on <tt>T</tt> without taking into account that <tt>T</tt> may
be an lvalue-reference type. It is also not clear in the
<<<<<<< HEAD
spec that <tt>t</tt> is intended to be perfectly forwarded.
</p>

<note>
Resolution proposed by ballot comment
</note>
<p>
Patch [except.nested] p6-7 to match the intent with regards to
requirements on <tt>T</tt> and the use of
<tt>std::forward&lt;T&gt;(t)</tt>.
</p>
=======
spec that t is intended to be perfectly forwarded.

<note>
2010-10-24 Daniel adds:
</note>

<blockquote>
Accepting <a href="http://www.open-std.org/jtc1/sc22/wg21/docs/papers/2010/n3144.html">n3144</a> would solve this issue.
</blockquote>

>>>>>>> 0488a4ee
</discussion>

<resolution>
</resolution>

</issue><|MERGE_RESOLUTION|>--- conflicted
+++ resolved
@@ -14,10 +14,9 @@
 <p>
 The <tt>throw_with_nested</tt> specification passes in its argument as
 <tt>T&amp;&amp;</tt> (perfect forwarding pattern), but then discusses
-requirements on <tt>T</tt> without taking into account that <tt>T</tt> may
-be an lvalue-reference type. It is also not clear in the
-<<<<<<< HEAD
-spec that <tt>t</tt> is intended to be perfectly forwarded.
+requirements on <tt>T</tt> without taking into account that <tt>T</tt>
+may be an lvalue-reference type. It is also not clear in the spec that
+<tt>t</tt> is intended to be perfectly forwarded.
 </p>
 
 <note>
@@ -28,8 +27,6 @@
 requirements on <tt>T</tt> and the use of
 <tt>std::forward&lt;T&gt;(t)</tt>.
 </p>
-=======
-spec that t is intended to be perfectly forwarded.
 
 <note>
 2010-10-24 Daniel adds:
@@ -39,10 +36,10 @@
 Accepting <a href="http://www.open-std.org/jtc1/sc22/wg21/docs/papers/2010/n3144.html">n3144</a> would solve this issue.
 </blockquote>
 
->>>>>>> 0488a4ee
 </discussion>
 
-<resolution>
+<resolution> 
+See <a href="http://www.open-std.org/jtc1/sc22/wg21/docs/papers/2010/n3144.html">n3144</a>.
 </resolution>
 
 </issue>