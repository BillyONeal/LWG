<?xml version='1.0' encoding='iso-8859-1' standalone='no'?>
<!DOCTYPE issue SYSTEM "lwg-issue.dtd" [
  <!ENTITY nbsp "&#160;">
] >

<issue num="1376" status="Open">
<title>[FCD] Allocator interface is not backward compatible</title>
<section><sref ref="[allocator.requirements]"/></section>
<submitter>ANSI</submitter>
<date>25 Aug 2010</date>

<discussion>
<p><b>Addresses US-88</b></p>
<p>
Allocator interface is not backward compatible.
<<<<<<< HEAD
</p>

<note>
Resolution proposed by ballot comment
</note>
<p>
See Appendix 1 - Additional Details
</p>
=======

<note>
2010-10-24 Daniel adds:
</note>

<blockquote>
<a href="http://www.open-std.org/jtc1/sc22/wg21/docs/papers/2010/n3165.pdf">n3165</a> provides an alternative resolution.
</blockquote>

>>>>>>> 0488a4ee
</discussion>

<resolution>
</resolution>

</issue><|MERGE_RESOLUTION|>--- conflicted
+++ resolved
@@ -13,7 +13,6 @@
 <p><b>Addresses US-88</b></p>
 <p>
 Allocator interface is not backward compatible.
-<<<<<<< HEAD
 </p>
 
 <note>
@@ -22,7 +21,6 @@
 <p>
 See Appendix 1 - Additional Details
 </p>
-=======
 
 <note>
 2010-10-24 Daniel adds:
@@ -32,7 +30,6 @@
 <a href="http://www.open-std.org/jtc1/sc22/wg21/docs/papers/2010/n3165.pdf">n3165</a> provides an alternative resolution.
 </blockquote>
 
->>>>>>> 0488a4ee
 </discussion>
 
 <resolution>
